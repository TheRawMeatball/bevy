use bevy::{
    prelude::*,
    render::pass::ClearColor,
    sprite::collide_aabb::{collide, Collision},
};

/// An implementation of the classic game "Breakout"
fn main() {
    App::build()
        .add_plugins(DefaultPlugins)
        .insert_resource(Scoreboard { score: 0 })
        .insert_resource(ClearColor(Color::rgb(0.9, 0.9, 0.9)))
        .add_startup_system(setup.system())
        .add_system(paddle_movement_system.system())
        .add_system(ball_collision_system.system())
        .add_system(ball_movement_system.system())
        .add_system(scoreboard_system.system())
        .run();
}

struct Paddle {
    speed: f32,
}

struct Ball {
    velocity: Vec3,
}

struct Scoreboard {
    score: usize,
}

enum Collider {
    Solid,
    Scorable,
    Paddle,
}

fn setup(
    commands: &mut Commands,
    mut materials: ResMut<Assets<ColorMaterial>>,
    asset_server: Res<AssetServer>,
) {
    // Add the game's entities to our world
    commands
        // cameras
        .spawn(OrthographicCameraBundle::new_2d())
        .spawn(UiCameraBundle::default())
        // paddle
        .spawn(SpriteBundle {
            material: materials.add(Color::rgb(0.5, 0.5, 1.0).into()),
            transform: Transform::from_xyz(0.0, -215.0, 0.0),
            sprite: Sprite::new(Vec2::new(120.0, 30.0)),
            ..Default::default()
        })
        .with(Paddle { speed: 500.0 })
        .with(Collider::Paddle)
        // ball
        .spawn(SpriteBundle {
            material: materials.add(Color::rgb(1.0, 0.5, 0.5).into()),
            transform: Transform::from_xyz(0.0, -50.0, 1.0),
            sprite: Sprite::new(Vec2::new(30.0, 30.0)),
            ..Default::default()
        })
        .with(Ball {
            velocity: 400.0 * Vec3::new(0.5, -0.5, 0.0).normalize(),
        })
        // scoreboard
        .spawn(TextBundle {
            text: Text {
                sections: vec![
                    TextSection {
                        value: "Score: ".to_string(),
                        style: TextStyle {
                            font: asset_server.load("fonts/FiraSans-Bold.ttf"),
                            font_size: 40.0,
                            color: Color::rgb(0.5, 0.5, 1.0),
                        },
                    },
                    TextSection {
                        value: "".to_string(),
                        style: TextStyle {
                            font: asset_server.load("fonts/FiraMono-Medium.ttf"),
                            font_size: 40.0,
                            color: Color::rgb(1.0, 0.5, 0.5),
                        },
                    },
                ],
                ..Default::default()
            },
            style: Style {
                position_type: PositionType::Absolute,
                position: Rect {
                    top: Val::Px(5.0),
                    left: Val::Px(5.0),
                    ..Default::default()
                },
                ..Default::default()
            },
            ..Default::default()
        });

    // Add walls
    let wall_material = materials.add(Color::rgb(0.8, 0.8, 0.8).into());
    let wall_thickness = 10.0;
    let bounds = Vec2::new(900.0, 600.0);

    commands
        // left
        .spawn(SpriteBundle {
            material: wall_material.clone(),
            transform: Transform::from_xyz(-bounds.x / 2.0, 0.0, 0.0),
            sprite: Sprite::new(Vec2::new(wall_thickness, bounds.y + wall_thickness)),
            ..Default::default()
        })
        .with(Collider::Solid)
        // right
        .spawn(SpriteBundle {
            material: wall_material.clone(),
            transform: Transform::from_xyz(bounds.x / 2.0, 0.0, 0.0),
            sprite: Sprite::new(Vec2::new(wall_thickness, bounds.y + wall_thickness)),
            ..Default::default()
        })
        .with(Collider::Solid)
        // bottom
        .spawn(SpriteBundle {
            material: wall_material.clone(),
            transform: Transform::from_xyz(0.0, -bounds.y / 2.0, 0.0),
            sprite: Sprite::new(Vec2::new(bounds.x + wall_thickness, wall_thickness)),
            ..Default::default()
        })
        .with(Collider::Solid)
        // top
        .spawn(SpriteBundle {
            material: wall_material,
            transform: Transform::from_xyz(0.0, bounds.y / 2.0, 0.0),
            sprite: Sprite::new(Vec2::new(bounds.x + wall_thickness, wall_thickness)),
            ..Default::default()
        })
        .with(Collider::Solid);

    // Add bricks
    let brick_rows = 4;
    let brick_columns = 5;
    let brick_spacing = 20.0;
    let brick_size = Vec2::new(150.0, 30.0);
    let bricks_width = brick_columns as f32 * (brick_size.x + brick_spacing) - brick_spacing;
    // center the bricks and move them up a bit
    let bricks_offset = Vec3::new(-(bricks_width - brick_size.x) / 2.0, 100.0, 0.0);
    let brick_material = materials.add(Color::rgb(0.5, 0.5, 1.0).into());
    for row in 0..brick_rows {
        let y_position = row as f32 * (brick_size.y + brick_spacing);
        for column in 0..brick_columns {
            let brick_position = Vec3::new(
                column as f32 * (brick_size.x + brick_spacing),
                y_position,
                0.0,
            ) + bricks_offset;
            commands
                // brick
                .spawn(SpriteBundle {
                    material: brick_material.clone(),
                    sprite: Sprite::new(brick_size),
                    transform: Transform::from_translation(brick_position),
                    ..Default::default()
                })
                .with(Collider::Scorable);
        }
    }
}

fn paddle_movement_system(
    time: Res<Time>,
    keyboard_input: Res<Input<KeyCode>>,
    mut query: Query<(&Paddle, &mut Transform)>,
) {
    if let Ok((paddle, mut transform)) = query.get_unique_mut() {
        let mut direction = 0.0;
        if keyboard_input.pressed(KeyCode::Left) {
            direction -= 1.0;
        }

        if keyboard_input.pressed(KeyCode::Right) {
            direction += 1.0;
        }

        let translation = &mut transform.translation;
        // move the paddle horizontally
        translation.x += time.delta_seconds() * direction * paddle.speed;
        // bound the paddle within the walls
        translation.x = translation.x.min(380.0).max(-380.0);
    }
}

fn ball_movement_system(time: Res<Time>, mut ball_query: Query<(&Ball, &mut Transform)>) {
    // clamp the timestep to stop the ball from escaping when the game starts
    let delta_seconds = f32::min(0.2, time.delta_seconds());

    if let Ok((ball, mut transform)) = ball_query.get_unique_mut() {
        transform.translation += ball.velocity * delta_seconds;
    }
}

fn scoreboard_system(scoreboard: Res<Scoreboard>, mut query: Query<&mut Text>) {
<<<<<<< HEAD
    query.get_unique_mut().unwrap().value = format!("Score: {}", scoreboard.score)
=======
    for mut text in query.iter_mut() {
        text.sections[1].value = scoreboard.score.to_string();
    }
>>>>>>> bc4fe9b1
}

fn ball_collision_system(
    commands: &mut Commands,
    mut scoreboard: ResMut<Scoreboard>,
    mut ball_query: Query<(&mut Ball, &Transform, &Sprite)>,
    collider_query: Query<(Entity, &Collider, &Transform, &Sprite)>,
) {
    if let Ok((mut ball, ball_transform, sprite)) = ball_query.get_unique_mut() {
        let ball_size = sprite.size;
        let velocity = &mut ball.velocity;

        // check collision with walls
        for (collider_entity, collider, transform, sprite) in collider_query.iter() {
            let collision = collide(
                ball_transform.translation,
                ball_size,
                transform.translation,
                sprite.size,
            );
            if let Some(collision) = collision {
                // scorable colliders should be despawned and increment the scoreboard on collision
                if let Collider::Scorable = *collider {
                    scoreboard.score += 1;
                    commands.despawn(collider_entity);
                }

                // reflect the ball when it collides
                let mut reflect_x = false;
                let mut reflect_y = false;

                // only reflect if the ball's velocity is going in the opposite direction of the collision
                match collision {
                    Collision::Left => reflect_x = velocity.x > 0.0,
                    Collision::Right => reflect_x = velocity.x < 0.0,
                    Collision::Top => reflect_y = velocity.y < 0.0,
                    Collision::Bottom => reflect_y = velocity.y > 0.0,
                }

                // reflect velocity on the x-axis if we hit something on the x-axis
                if reflect_x {
                    velocity.x = -velocity.x;
                }

                // reflect velocity on the y-axis if we hit something on the y-axis
                if reflect_y {
                    velocity.y = -velocity.y;
                }

                // break if this collide is on a solid, otherwise continue check whether a solid is also in collision
                if let Collider::Solid = *collider {
                    break;
                }
            }
        }
    }
}<|MERGE_RESOLUTION|>--- conflicted
+++ resolved
@@ -202,13 +202,7 @@
 }
 
 fn scoreboard_system(scoreboard: Res<Scoreboard>, mut query: Query<&mut Text>) {
-<<<<<<< HEAD
-    query.get_unique_mut().unwrap().value = format!("Score: {}", scoreboard.score)
-=======
-    for mut text in query.iter_mut() {
-        text.sections[1].value = scoreboard.score.to_string();
-    }
->>>>>>> bc4fe9b1
+    query.get_unique_mut().unwrap().sections[1].value = format!("Score: {}", scoreboard.score)
 }
 
 fn ball_collision_system(
