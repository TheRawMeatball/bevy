use bevy::{asset::LoadState, prelude::*, sprite::TextureAtlasBuilder};

/// In this example we generate a new texture atlas (sprite sheet) from a folder containing
/// individual sprites
fn main() {
    App::build()
        .init_resource::<RpgSpriteHandles>()
        .add_plugins(DefaultPlugins)
        .add_state(AppState::Setup)
<<<<<<< HEAD
        .add_system_set(SystemSet::on_enter(AppState::SETUP).with_system(load_textures.system()))
        .add_system_set(SystemSet::on_update(AppState::SETUP).with_system(check_textures.system()))
        .add_system_set(SystemSet::on_enter(AppState::FINISHED).with_system(setup.system()))
=======
        .add_system_set(SystemSet::on_enter(AppState::Setup).with_system(load_textures))
        .add_system_set(SystemSet::on_update(AppState::Setup).with_system(check_textures))
        .add_system_set(SystemSet::on_enter(AppState::Finished).with_system(setup))
>>>>>>> c893b992
        .run();
}

#[derive(Clone, Copy)]
enum AppState {
    Setup,
    Finished,
}

impl AppState {
    const SETUP: PatternLiteral<Self> = pattern_literal!(AppState::Setup);
    const FINISHED: PatternLiteral<Self> = pattern_literal!(AppState::Finished);
}

#[derive(Default)]
struct RpgSpriteHandles {
    handles: Vec<HandleUntyped>,
}

fn load_textures(mut rpg_sprite_handles: ResMut<RpgSpriteHandles>, asset_server: Res<AssetServer>) {
    rpg_sprite_handles.handles = asset_server.load_folder("textures/rpg").unwrap();
}

fn check_textures(
    mut tm: TransitionManager<AppState>,
    rpg_sprite_handles: ResMut<RpgSpriteHandles>,
    asset_server: Res<AssetServer>,
) {
    if let LoadState::Loaded =
        asset_server.get_group_load_state(rpg_sprite_handles.handles.iter().map(|handle| handle.id))
    {
        tm.schedule(AppState::Finished);
    }
}

fn setup(
    mut commands: Commands,
    rpg_sprite_handles: Res<RpgSpriteHandles>,
    asset_server: Res<AssetServer>,
    mut texture_atlases: ResMut<Assets<TextureAtlas>>,
    mut textures: ResMut<Assets<Texture>>,
    mut materials: ResMut<Assets<ColorMaterial>>,
) {
    let mut texture_atlas_builder = TextureAtlasBuilder::default();
    for handle in rpg_sprite_handles.handles.iter() {
        let texture = textures.get(handle).unwrap();
        texture_atlas_builder.add_texture(handle.clone_weak().typed::<Texture>(), texture);
    }

    let texture_atlas = texture_atlas_builder.finish(&mut textures).unwrap();
    let texture_atlas_texture = texture_atlas.texture.clone();
    let vendor_handle = asset_server.get_handle("textures/rpg/chars/vendor/generic-rpg-vendor.png");
    let vendor_index = texture_atlas.get_texture_index(&vendor_handle).unwrap();
    let atlas_handle = texture_atlases.add(texture_atlas);

    // set up a scene to display our texture atlas
    commands.spawn_bundle(OrthographicCameraBundle::new_2d());
    // draw a sprite from the atlas
    commands.spawn_bundle(SpriteSheetBundle {
        transform: Transform {
            translation: Vec3::new(150.0, 0.0, 0.0),
            scale: Vec3::splat(4.0),
            ..Default::default()
        },
        sprite: TextureAtlasSprite::new(vendor_index as u32),
        texture_atlas: atlas_handle,
        ..Default::default()
    });
    // draw the atlas itself
    commands.spawn_bundle(SpriteBundle {
        material: materials.add(texture_atlas_texture.into()),
        transform: Transform::from_xyz(-300.0, 0.0, 0.0),
        ..Default::default()
    });
}<|MERGE_RESOLUTION|>--- conflicted
+++ resolved
@@ -7,15 +7,9 @@
         .init_resource::<RpgSpriteHandles>()
         .add_plugins(DefaultPlugins)
         .add_state(AppState::Setup)
-<<<<<<< HEAD
-        .add_system_set(SystemSet::on_enter(AppState::SETUP).with_system(load_textures.system()))
-        .add_system_set(SystemSet::on_update(AppState::SETUP).with_system(check_textures.system()))
-        .add_system_set(SystemSet::on_enter(AppState::FINISHED).with_system(setup.system()))
-=======
-        .add_system_set(SystemSet::on_enter(AppState::Setup).with_system(load_textures))
-        .add_system_set(SystemSet::on_update(AppState::Setup).with_system(check_textures))
-        .add_system_set(SystemSet::on_enter(AppState::Finished).with_system(setup))
->>>>>>> c893b992
+        .add_system_set(SystemSet::on_enter(AppState::SETUP).with_system(load_textures))
+        .add_system_set(SystemSet::on_update(AppState::SETUP).with_system(check_textures))
+        .add_system_set(SystemSet::on_enter(AppState::FINISHED).with_system(setup))
         .run();
 }
 
