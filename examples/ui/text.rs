--- conflicted
+++ resolved
@@ -28,21 +28,11 @@
         .spawn(UiCameraBundle::default())
         // Text with one section
         .spawn(TextBundle {
-<<<<<<< HEAD
             anchor_layout: AnchorLayout {
                 anchors: Anchors::TOP_LEFT,
                 constraint: Constraint::Independent {
                     x: AxisConstraint::FromContentSize(Alignment::DirectMargin(0.)),
                     y: AxisConstraint::FromContentSize(Alignment::ReverseMargin(0.)),
-=======
-            style: Style {
-                align_self: AlignSelf::FlexEnd,
-                position_type: PositionType::Absolute,
-                position: Rect {
-                    bottom: Val::Px(5.0),
-                    right: Val::Px(15.0),
-                    ..Default::default()
->>>>>>> cf5f3b50
                 },
                 ..Default::default()
             },
@@ -66,8 +56,12 @@
         .with(ColorText)
         // Rich text with multiple sections
         .spawn(TextBundle {
-            style: Style {
-                align_self: AlignSelf::FlexEnd,
+            anchor_layout: AnchorLayout {
+                anchors: Anchors::TOP_RIGHT,
+                constraint: Constraint::Independent {
+                    x: AxisConstraint::FromContentSize(Alignment::DirectMargin(0.)),
+                    y: AxisConstraint::FromContentSize(Alignment::ReverseMargin(0.)),
+                },
                 ..Default::default()
             },
             // Use `Text` directly
