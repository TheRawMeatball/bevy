--- conflicted
+++ resolved
@@ -88,8 +88,8 @@
                 font_size: 60.0,
                 color: Color::YELLOW,
             },
-<<<<<<< HEAD
-        },
+            Default::default(),
+        ),
         anchor_layout: AnchorLayout {
             anchors: Anchors::BOTTOM_LEFT,
             constraint: Constraint::Independent {
@@ -98,10 +98,7 @@
             },
             ..Default::default()
         },
-=======
-            Default::default(),
-        ),
->>>>>>> cf5f3b50
+
         ..Default::default()
     });
 }