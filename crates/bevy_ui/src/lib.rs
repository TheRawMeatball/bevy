--- conflicted
+++ resolved
@@ -31,50 +31,21 @@
     pub const UI: &str = "ui";
 }
 
-pub mod system {
-    pub const FLEX: &str = "flex";
-}
-
 impl Plugin for UiPlugin {
     fn build(&self, app: &mut AppBuilder) {
-<<<<<<< HEAD
         app.add_stage_before(
             bevy_app::stage::POST_UPDATE,
             stage::UI,
             SystemStage::parallel(),
         )
-        // TODO: Change to dependency of text_system once system dependencies land
-        .add_stage_before(
-            stage::UI,
-            "layout",
-            SystemStage::serial()
-                .with_system(solve_min_system.system())
-                .with_system(anchor_node_system.system()),
-        )
         .add_system_to_stage(bevy_app::stage::PRE_UPDATE, ui_focus_system.system())
         // add these stages to front because these must run before transform update systems
-        .add_system_to_stage(stage::UI, widget::text_system.system())
-        .add_system_to_stage(stage::UI, widget::image_node_system.system())
+        .add_system_to_stage(stage::UI, widget::text_system.system().before("solve_min"))
+        .add_system_to_stage(stage::UI, widget::image_node_system.system().before("solve_min"))
         .add_system_to_stage(stage::UI, ui_z_system.system())
+        .add_system_to_stage(stage::UI, solve_min_system.system().label("solve_min"))
+        .add_system_to_stage(stage::UI, anchor_node_system.system().after("solve_min"))
         .add_system_to_stage(bevy_render::stage::DRAW, widget::draw_text_system.system());
-=======
-        app.init_resource::<FlexSurface>()
-            .add_stage_before(
-                bevy_app::stage::POST_UPDATE,
-                stage::UI,
-                SystemStage::parallel(),
-            )
-            .add_system_to_stage(bevy_app::stage::PRE_UPDATE, ui_focus_system.system())
-            // add these stages to front because these must run before transform update systems
-            .add_system_to_stage(stage::UI, widget::text_system.system().before(system::FLEX))
-            .add_system_to_stage(
-                stage::UI,
-                widget::image_node_system.system().before(system::FLEX),
-            )
-            .add_system_to_stage(stage::UI, flex_node_system.system().label(system::FLEX))
-            .add_system_to_stage(stage::UI, ui_z_system.system())
-            .add_system_to_stage(bevy_render::stage::DRAW, widget::draw_text_system.system());
->>>>>>> a5d2501b
 
         let resources = app.resources();
         let mut render_graph = resources.get_mut::<RenderGraph>().unwrap();
