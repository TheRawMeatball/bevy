mod anchors;
pub mod entity;
mod flex;
mod focus;
mod margins;
mod node;
mod render;
pub mod update;
pub mod widget;

pub use anchors::*;
pub use flex::*;
pub use focus::*;
pub use margins::*;
pub use node::*;
pub use render::*;

pub mod prelude {
    pub use crate::{
        entity::*,
        node::*,
        widget::{Button, Text},
        Anchors, Interaction, Margins,
    };
}

use bevy_app::prelude::*;
<<<<<<< HEAD
use bevy_ecs::SystemStage;
=======
use bevy_ecs::{IntoSystem, SystemStage};
>>>>>>> 61ce3f7b
use bevy_render::render_graph::RenderGraph;
use update::ui_z_system;

#[derive(Default)]
pub struct UiPlugin;

pub mod stage {
    pub const UI: &str = "ui";
}

impl Plugin for UiPlugin {
    fn build(&self, app: &mut AppBuilder) {
        app.init_resource::<FlexSurface>()
            .add_stage_before(
                bevy_app::stage::POST_UPDATE,
                stage::UI,
                SystemStage::parallel(),
            )
<<<<<<< HEAD
            .add_system_to_stage(bevy_app::stage::PRE_UPDATE, ui_focus_system)
=======
            .add_system_to_stage(bevy_app::stage::PRE_UPDATE, ui_focus_system.system())
>>>>>>> 61ce3f7b
            // add these stages to front because these must run before transform update systems
            .add_system_to_stage(stage::UI, widget::text_system.system())
            .add_system_to_stage(stage::UI, widget::image_node_system.system())
            .add_system_to_stage(stage::UI, ui_z_system.system())
            .add_system_to_stage(stage::UI, flex_node_system.system())
            .add_system_to_stage(bevy_render::stage::DRAW, widget::draw_text_system.system());

        let resources = app.resources();
        let mut render_graph = resources.get_mut::<RenderGraph>().unwrap();
        render_graph.add_ui_graph(resources);
    }
}<|MERGE_RESOLUTION|>--- conflicted
+++ resolved
@@ -25,11 +25,7 @@
 }
 
 use bevy_app::prelude::*;
-<<<<<<< HEAD
-use bevy_ecs::SystemStage;
-=======
 use bevy_ecs::{IntoSystem, SystemStage};
->>>>>>> 61ce3f7b
 use bevy_render::render_graph::RenderGraph;
 use update::ui_z_system;
 
@@ -48,11 +44,7 @@
                 stage::UI,
                 SystemStage::parallel(),
             )
-<<<<<<< HEAD
-            .add_system_to_stage(bevy_app::stage::PRE_UPDATE, ui_focus_system)
-=======
             .add_system_to_stage(bevy_app::stage::PRE_UPDATE, ui_focus_system.system())
->>>>>>> 61ce3f7b
             // add these stages to front because these must run before transform update systems
             .add_system_to_stage(stage::UI, widget::text_system.system())
             .add_system_to_stage(stage::UI, widget::image_node_system.system())
