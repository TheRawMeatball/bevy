mod convert;

<<<<<<< HEAD
use crate::{Bounds, CalculatedSize, Node, Overflow, Style};
use bevy_ecs::{Changed, Entity, Query, QuerySet, Res, ResMut, With, Without};
=======
use crate::{Node, Style};
use bevy_ecs::{Changed, Entity, Query, Res, ResMut, With, Without};
>>>>>>> 4825051c
use bevy_math::Vec2;
use bevy_text::CalculatedSize;
use bevy_transform::prelude::{Children, Parent, Transform};
use bevy_utils::HashMap;
use bevy_window::{Window, WindowId, Windows};
use std::fmt;
use stretch::{number::Number, Stretch};

pub struct FlexSurface {
    entity_to_stretch: HashMap<Entity, stretch::node::Node>,
    window_nodes: HashMap<WindowId, stretch::node::Node>,
    stretch: Stretch,
}

impl fmt::Debug for FlexSurface {
    fn fmt(&self, f: &mut fmt::Formatter) -> fmt::Result {
        f.debug_struct("FlexSurface")
            .field("entity_to_stretch", &self.entity_to_stretch)
            .field("window_nodes", &self.window_nodes)
            .finish()
    }
}

impl Default for FlexSurface {
    fn default() -> Self {
        Self {
            entity_to_stretch: Default::default(),
            window_nodes: Default::default(),
            stretch: Stretch::new(),
        }
    }
}

impl FlexSurface {
    pub fn upsert_node(&mut self, entity: Entity, style: &Style, scale_factor: f64) {
        let mut added = false;
        let stretch = &mut self.stretch;
        let stretch_style = convert::from_style(scale_factor, style);
        let stretch_node = self.entity_to_stretch.entry(entity).or_insert_with(|| {
            added = true;
            stretch.new_node(stretch_style, Vec::new()).unwrap()
        });

        if !added {
            self.stretch
                .set_style(*stretch_node, stretch_style)
                .unwrap();
        }
    }

    pub fn upsert_leaf(
        &mut self,
        entity: Entity,
        style: &Style,
        calculated_size: CalculatedSize,
        scale_factor: f64,
    ) {
        let stretch = &mut self.stretch;
        let stretch_style = convert::from_style(scale_factor, style);
        let measure = Box::new(move |constraints: stretch::geometry::Size<Number>| {
            let mut size = convert::from_f32_size(scale_factor, calculated_size.size);
            match (constraints.width, constraints.height) {
                (Number::Undefined, Number::Undefined) => {}
                (Number::Defined(width), Number::Undefined) => {
                    size.height = width * size.height / size.width;
                    size.width = width;
                }
                (Number::Undefined, Number::Defined(height)) => {
                    size.width = height * size.width / size.height;
                    size.height = height;
                }
                (Number::Defined(width), Number::Defined(height)) => {
                    size.width = width;
                    size.height = height;
                }
            }
            Ok(size)
        });

        if let Some(stretch_node) = self.entity_to_stretch.get(&entity) {
            self.stretch
                .set_style(*stretch_node, stretch_style)
                .unwrap();
            self.stretch
                .set_measure(*stretch_node, Some(measure))
                .unwrap();
        } else {
            let stretch_node = stretch.new_leaf(stretch_style, measure).unwrap();
            self.entity_to_stretch.insert(entity, stretch_node);
        }
    }

    pub fn update_children(&mut self, entity: Entity, children: &Children) {
        let mut stretch_children = Vec::with_capacity(children.len());
        for child in children.iter() {
            let stretch_node = self.entity_to_stretch.get(child).unwrap();
            stretch_children.push(*stretch_node);
        }

        let stretch_node = self.entity_to_stretch.get(&entity).unwrap();
        self.stretch
            .set_children(*stretch_node, stretch_children)
            .unwrap();
    }

    pub fn update_window(&mut self, window: &Window) {
        let stretch = &mut self.stretch;
        let node = self.window_nodes.entry(window.id()).or_insert_with(|| {
            stretch
                .new_node(stretch::style::Style::default(), Vec::new())
                .unwrap()
        });

        stretch
            .set_style(
                *node,
                stretch::style::Style {
                    size: stretch::geometry::Size {
                        width: stretch::style::Dimension::Points(window.physical_width() as f32),
                        height: stretch::style::Dimension::Points(window.physical_height() as f32),
                    },
                    ..Default::default()
                },
            )
            .unwrap();
    }

    pub fn set_window_children(
        &mut self,
        window_id: WindowId,
        children: impl Iterator<Item = Entity>,
    ) {
        let stretch_node = self.window_nodes.get(&window_id).unwrap();
        let child_nodes = children
            .map(|e| *self.entity_to_stretch.get(&e).unwrap())
            .collect::<Vec<stretch::node::Node>>();
        self.stretch
            .set_children(*stretch_node, child_nodes)
            .unwrap();
    }

    pub fn compute_window_layouts(&mut self) {
        for window_node in self.window_nodes.values() {
            self.stretch
                .compute_layout(*window_node, stretch::geometry::Size::undefined())
                .unwrap();
        }
    }

    pub fn get_layout(&self, entity: Entity) -> Result<&stretch::result::Layout, stretch::Error> {
        let stretch_node = self.entity_to_stretch.get(&entity).unwrap();
        self.stretch.layout(*stretch_node)
    }
}

// SAFE: as long as MeasureFunc is Send + Sync. https://github.com/vislyhq/stretch/issues/69
unsafe impl Send for FlexSurface {}
unsafe impl Sync for FlexSurface {}

pub fn flex_node_system(
    windows: Res<Windows>,
    mut flex_surface: ResMut<FlexSurface>,
    root_node_query: Query<Entity, (With<Node>, Without<Parent>)>,
    node_query: Query<(Entity, &Style, Option<&CalculatedSize>), (With<Node>, Changed<Style>)>,
    changed_size_query: Query<
        (Entity, &Style, &CalculatedSize),
        (With<Node>, Changed<CalculatedSize>),
    >,
    children_query: Query<(Entity, &Children), (With<Node>, Changed<Children>)>,
    mut node_transform_queries: QuerySet<(
        Query<(Entity, &mut Node, &mut Transform, Option<&Parent>)>,
        Query<(Option<&Children>, &Style, &mut Node, &Transform)>,
    )>,
) {
    // update window root nodes
    for window in windows.iter() {
        flex_surface.update_window(window);
    }

    // assume one window for time being...
    let logical_to_physical_factor = if let Some(primary_window) = windows.get_primary() {
        primary_window.scale_factor()
    } else {
        1.
    };

    // update changed nodes
    for (entity, style, calculated_size) in node_query.iter() {
        // TODO: remove node from old hierarchy if its root has changed
        if let Some(calculated_size) = calculated_size {
            flex_surface.upsert_leaf(entity, &style, *calculated_size, logical_to_physical_factor);
        } else {
            flex_surface.upsert_node(entity, &style, logical_to_physical_factor);
        }
    }

    for (entity, style, calculated_size) in changed_size_query.iter() {
        flex_surface.upsert_leaf(entity, &style, *calculated_size, logical_to_physical_factor);
    }

    // TODO: handle removed nodes

    // update window children (for now assuming all Nodes live in the primary window)
    if let Some(primary_window) = windows.get_primary() {
        flex_surface.set_window_children(primary_window.id(), root_node_query.iter());
    }

    // update children
    for (entity, children) in children_query.iter() {
        flex_surface.update_children(entity, &children);
    }

    // compute layouts
    flex_surface.compute_window_layouts();

    let physical_to_logical_factor = 1. / logical_to_physical_factor;

    let to_logical = |v| (physical_to_logical_factor * v as f64) as f32;

    for (entity, mut node, mut transform, parent) in node_transform_queries.q0_mut().iter_mut() {
        let layout = flex_surface.get_layout(entity).unwrap();
        node.size = Vec2::new(
            to_logical(layout.size.width),
            to_logical(layout.size.height),
        );
        let position = &mut transform.translation;
        position.x = to_logical(layout.location.x + layout.size.width / 2.0);
        position.y = to_logical(layout.location.y + layout.size.height / 2.0);
        if let Some(parent) = parent {
            if let Ok(parent_layout) = flex_surface.get_layout(parent.0) {
                position.x -= to_logical(parent_layout.size.width / 2.0);
                position.y -= to_logical(parent_layout.size.height / 2.0);
            }
        }
    }

    let node_query = node_transform_queries.q1_mut();
    for root in root_node_query.iter() {
        descend(&root, node_query);
    }
}

fn descend(root: &Entity, query: &mut Query<(Option<&Children>, &Style, &mut Node, &Transform)>) {
    for (_, _, mut node, _) in query.iter_mut() {
        node.bounds.clear();
    }
    fn inner(root: &Entity, query: &Query<(Option<&Children>, &Style, &mut Node, &Transform)>) {
        let (children, root_style, root_node, _) = unsafe { query.get_unsafe(*root).unwrap() };

        for child in children.map(|c| c.iter()).unwrap_or_else(|| [].iter()) {
            let mut child_node = unsafe { query.get_component_unsafe::<Node>(*child).unwrap() };
            let child_transform = query.get_component::<Transform>(*child).unwrap();
            let child_offset = child_transform.translation.truncate();
            for bound in root_node.bounds.iter() {
                child_node.bounds.push(*bound);
            }
            match root_style.overflow {
                Overflow::Hidden => child_node.bounds.push(Bounds {
                    radius: root_style.border.radius,
                    thickness: root_style.border.thickness,
                    size: root_node.size,
                    offset: child_offset,
                }),
                Overflow::Visible => {}
            }
            inner(child, query);
        }
    }

    inner(root, query);
}<|MERGE_RESOLUTION|>--- conflicted
+++ resolved
@@ -1,12 +1,7 @@
 mod convert;
 
-<<<<<<< HEAD
-use crate::{Bounds, CalculatedSize, Node, Overflow, Style};
+use crate::{Bounds, Node, Overflow, Style};
 use bevy_ecs::{Changed, Entity, Query, QuerySet, Res, ResMut, With, Without};
-=======
-use crate::{Node, Style};
-use bevy_ecs::{Changed, Entity, Query, Res, ResMut, With, Without};
->>>>>>> 4825051c
 use bevy_math::Vec2;
 use bevy_text::CalculatedSize;
 use bevy_transform::prelude::{Children, Parent, Transform};
