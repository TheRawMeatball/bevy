--- conflicted
+++ resolved
@@ -73,16 +73,7 @@
     }
 }
 
-<<<<<<< HEAD
-#[derive(Default, Copy, Clone, Debug)]
-pub struct CalculatedSize {
-    pub size: Size,
-}
-
 #[derive(Clone, PartialEq, Debug, RenderResources, Reflect)]
-=======
-#[derive(Clone, PartialEq, Debug, Reflect)]
->>>>>>> 4825051c
 pub struct Style {
     #[render_resources(ignore)]
     pub display: Display,
