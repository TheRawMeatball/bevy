mod core;
mod resource;
mod schedule;
mod system;

pub use crate::core::*;
pub use bevy_ecs_macros::*;
pub use lazy_static;
pub use resource::*;
pub use schedule::*;
pub use system::{Query, *};

pub mod prelude {
    pub use crate::{
        core::WorldBuilderSource,
        resource::{ChangedRes, FromResources, Local, Res, ResMut, Resource, Resources},
<<<<<<< HEAD
        schedule::{Schedule, State, SystemStage},
=======
        schedule::{Schedule, State, StateStage, SystemStage},
>>>>>>> 61ce3f7b
        system::{Commands, IntoSystem, Query, System},
        Added, Bundle, Changed, Component, Entity, In, IntoChainSystem, Mut, Mutated, Or, QuerySet,
        Ref, RefMut, With, Without, World,
    };
}<|MERGE_RESOLUTION|>--- conflicted
+++ resolved
@@ -14,11 +14,7 @@
     pub use crate::{
         core::WorldBuilderSource,
         resource::{ChangedRes, FromResources, Local, Res, ResMut, Resource, Resources},
-<<<<<<< HEAD
-        schedule::{Schedule, State, SystemStage},
-=======
         schedule::{Schedule, State, StateStage, SystemStage},
->>>>>>> 61ce3f7b
         system::{Commands, IntoSystem, Query, System},
         Added, Bundle, Changed, Component, Entity, In, IntoChainSystem, Mut, Mutated, Or, QuerySet,
         Ref, RefMut, With, Without, World,
