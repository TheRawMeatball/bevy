mod core;
mod resource;
mod schedule;
mod system;

pub use crate::core::*;
pub use bevy_ecs_macros::*;
pub use lazy_static;
pub use resource::*;
pub use schedule::*;
pub use system::{Query, *};

pub mod prelude {
    pub use crate::{
        core::WorldBuilderSource,
        resource::{ChangedRes, FromResources, Local, NonSend, Res, ResMut, Resource, Resources},
        schedule::{
            ExclusiveSystemDescriptorCoercion, ParallelSystemDescriptorCoercion,
            ReportExecutionOrderAmbiguities, RunOnce, Schedule, Stage, State, StateStage,
            SystemSet, SystemStage,
        },
        system::{Commands, ExclusiveSystem, IntoExclusiveSystem, IntoSystem, Query, System},
<<<<<<< HEAD
        Accessor, Added, AsyncSystem, Bundle, Changed, Component, Entity, Flags, In,
        IntoChainSystem, Mut, Mutated, Or, QuerySet, Ref, RefMut, ShouldRun, With, Without, World,
=======
        Added, AmbiguitySetLabel, Bundle, Changed, Component, Entity, Flags, In, IntoChainSystem,
        Mut, Mutated, Or, QuerySet, Ref, RefMut, ShouldRun, StageLabel, SystemLabel, With, Without,
        World,
>>>>>>> 3319195f
    };
}<|MERGE_RESOLUTION|>--- conflicted
+++ resolved
@@ -20,13 +20,8 @@
             SystemSet, SystemStage,
         },
         system::{Commands, ExclusiveSystem, IntoExclusiveSystem, IntoSystem, Query, System},
-<<<<<<< HEAD
-        Accessor, Added, AsyncSystem, Bundle, Changed, Component, Entity, Flags, In,
-        IntoChainSystem, Mut, Mutated, Or, QuerySet, Ref, RefMut, ShouldRun, With, Without, World,
-=======
         Added, AmbiguitySetLabel, Bundle, Changed, Component, Entity, Flags, In, IntoChainSystem,
         Mut, Mutated, Or, QuerySet, Ref, RefMut, ShouldRun, StageLabel, SystemLabel, With, Without,
-        World,
->>>>>>> 3319195f
+        World, Accessor, AsyncSystem, AsyncSystemOutput, AsyncSystemHandle, AsyncSystemOutputError
     };
 }