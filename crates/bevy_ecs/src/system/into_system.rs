use super::system_param::FetchSystemParam;
use crate::{
    AccessConflict, ArchetypeComponent, Commands, QueryAccess, Resources, System, SystemId,
    SystemParam, TypeAccess, World,
};
use parking_lot::Mutex;
use std::{any::TypeId, borrow::Cow, cell::UnsafeCell, sync::Arc};

pub struct SystemState {
    pub(crate) id: SystemId,
    pub(crate) name: Cow<'static, str>,
    pub(crate) archetype_component_access: TypeAccess<ArchetypeComponent>,
    pub(crate) resource_access: TypeAccess<TypeId>,
    pub(crate) is_thread_local: bool,
    pub(crate) local_resource_access: TypeAccess<TypeId>,
    pub(crate) query_archetype_component_accesses: Vec<TypeAccess<ArchetypeComponent>>,
    pub(crate) query_accesses: Vec<Vec<QueryAccess>>,
    pub(crate) query_type_names: Vec<&'static str>,
    pub(crate) commands: UnsafeCell<Commands>,
    pub(crate) arc_commands: Option<Arc<Mutex<Commands>>>,
    pub(crate) current_query_index: UnsafeCell<usize>,
}

// SAFE: UnsafeCell<Commands> and UnsafeCell<usize> only accessed from the thread they are scheduled on
unsafe impl Sync for SystemState {}

impl SystemState {
    pub fn reset_indices(&mut self) {
        // SAFE: done with unique mutable access to Self
        unsafe {
            *self.current_query_index.get() = 0;
        }
    }

    pub fn update(&mut self, world: &World) {
        self.archetype_component_access.clear();
        let mut conflict_index = None;
        let mut conflict_name = None;
        for (i, (query_accesses, component_access)) in self
            .query_accesses
            .iter()
            .zip(self.query_archetype_component_accesses.iter_mut())
            .enumerate()
        {
            component_access.clear();
            for query_access in query_accesses.iter() {
                query_access.get_world_archetype_access(world, Some(component_access));
            }
            if !component_access.is_compatible(&self.archetype_component_access) {
                conflict_index = Some(i);
                conflict_name =
                    match component_access.get_conflict(&self.archetype_component_access) {
                        AccessConflict::None => None,
                        AccessConflict::Element(element) => Some(element),
                        AccessConflict::All => unreachable!(), // TODO verify
                    }
                    .and_then(|archetype_component| {
                        query_accesses
                            .iter()
                            .filter_map(|query_access| {
                                query_access.get_type_name(archetype_component.component)
                            })
                            .next()
                    });
                break;
            }
            self.archetype_component_access.extend(component_access);
        }
        if let Some(conflict_index) = conflict_index {
            let mut conflicts_with_index = None;
            for prior_index in 0..conflict_index {
                if !self.query_archetype_component_accesses[conflict_index]
                    .is_compatible(&self.query_archetype_component_accesses[prior_index])
                {
                    conflicts_with_index = Some(prior_index);
                }
            }
            panic!("System {} has conflicting queries. {} conflicts with the component access [{}] in this prior query: {}.",
                self.name,
                self.query_type_names[conflict_index],
                conflict_name.unwrap_or("Unknown"),
                conflicts_with_index.map(|index| self.query_type_names[index]).unwrap_or("Unknown"));
        }
    }
}

<<<<<<< HEAD
pub struct FuncSystem<In, Out> {
=======
pub struct FuncSystem<Out> {
    func:
        Box<dyn FnMut(&mut SystemState, &World, &Resources) -> Option<Out> + Send + Sync + 'static>,
    thread_local_func:
        Box<dyn FnMut(&mut SystemState, &mut World, &mut Resources) + Send + Sync + 'static>,
    init_func: Box<dyn FnMut(&mut SystemState, &World, &mut Resources) + Send + Sync + 'static>,
    state: SystemState,
}

impl<Out: 'static> System for FuncSystem<Out> {
    type In = ();
    type Out = Out;

    fn name(&self) -> std::borrow::Cow<'static, str> {
        self.state.name.clone()
    }

    fn id(&self) -> SystemId {
        self.state.id
    }

    fn update(&mut self, world: &World) {
        self.state.update(world);
    }

    fn archetype_component_access(&self) -> &TypeAccess<ArchetypeComponent> {
        &self.state.archetype_component_access
    }

    fn resource_access(&self) -> &TypeAccess<std::any::TypeId> {
        &self.state.resource_access
    }

    fn thread_local_execution(&self) -> ThreadLocalExecution {
        ThreadLocalExecution::NextFlush
    }

    unsafe fn run_unsafe(
        &mut self,
        _input: Self::In,
        world: &World,
        resources: &Resources,
    ) -> Option<Out> {
        (self.func)(&mut self.state, world, resources)
    }

    fn run_thread_local(&mut self, world: &mut World, resources: &mut Resources) {
        (self.thread_local_func)(&mut self.state, world, resources)
    }

    fn initialize(&mut self, world: &mut World, resources: &mut Resources) {
        (self.init_func)(&mut self.state, world, resources);
    }
}

pub struct InputFuncSystem<In, Out> {
>>>>>>> 61ce3f7b
    func: Box<
        dyn FnMut(In, &mut SystemState, &World, &Resources) -> Option<Out> + Send + Sync + 'static,
    >,
    init_func: Box<dyn FnMut(&mut SystemState, &World, &mut Resources) + Send + Sync + 'static>,
    state: SystemState,
}

<<<<<<< HEAD
impl<In: 'static, Out: 'static> System for FuncSystem<In, Out> {
=======
impl<In: 'static, Out: 'static> System for InputFuncSystem<In, Out> {
>>>>>>> 61ce3f7b
    type In = In;
    type Out = Out;

    fn name(&self) -> std::borrow::Cow<'static, str> {
        self.state.name.clone()
    }

    fn id(&self) -> SystemId {
        self.state.id
    }

    fn update_access(&mut self, world: &World) {
        self.state.update(world);
    }

    fn archetype_component_access(&self) -> &TypeAccess<ArchetypeComponent> {
        &self.state.archetype_component_access
    }

    fn resource_access(&self) -> &TypeAccess<std::any::TypeId> {
        &self.state.resource_access
    }

    fn is_thread_local(&self) -> bool {
        self.state.is_thread_local
    }

    unsafe fn run_unsafe(
        &mut self,
        input: In,
        world: &World,
        resources: &Resources,
    ) -> Option<Out> {
        (self.func)(input, &mut self.state, world, resources)
    }

    fn run_exclusive(&mut self, world: &mut World, resources: &mut Resources) {
        self.state.commands.apply(world, resources);
        if let Some(ref commands) = self.state.arc_commands {
            let mut commands = commands.lock();
            commands.apply(world, resources);
        }
    }

    fn initialize(&mut self, world: &mut World, resources: &mut Resources) {
        (self.init_func)(&mut self.state, world, resources);
    }
}

pub trait IntoSystem<Params, SystemType: System> {
    fn system(self) -> SystemType;
}

// Systems implicitly implement IntoSystem
impl<Sys: System> IntoSystem<(), Sys> for Sys {
    fn system(self) -> Sys {
        self
    }
}
pub struct In<In>(pub In);

macro_rules! impl_into_system {
    ($($param: ident),*) => {
<<<<<<< HEAD
        impl<Func, In, Out, $($param: SystemParam<In>),*> IntoSystem<($($param,)*), FuncSystem<In, Out>> for Func
        where Func: FnMut($($param),*) -> Out + Send + Sync + 'static, Out: 'static, In: 'static
=======
        impl<Func, Out, $($param: SystemParam),*> IntoSystem<($($param,)*), FuncSystem<Out>> for Func
        where
            Func:
                FnMut($($param),*) -> Out +
                FnMut($(<<$param as SystemParam>::Fetch as FetchSystemParam>::Item),*) -> Out +
                Send + Sync + 'static, Out: 'static
>>>>>>> 61ce3f7b
        {
            #[allow(unused_variables)]
            #[allow(unused_unsafe)]
            #[allow(non_snake_case)]
<<<<<<< HEAD
            fn system(mut self) -> FuncSystem<In, Out> {
=======
            fn system(mut self) -> FuncSystem<Out> {
>>>>>>> 61ce3f7b
                FuncSystem {
                    state: SystemState {
                        name: std::any::type_name::<Self>().into(),
                        archetype_component_access: TypeAccess::default(),
                        resource_access: TypeAccess::default(),
                        is_thread_local: false,
                        local_resource_access: TypeAccess::default(),
                        id: SystemId::new(),
                        commands: Default::default(),
                        arc_commands: Default::default(),
                        current_query_index: Default::default(),
                        query_archetype_component_accesses: Vec::new(),
                        query_accesses: Vec::new(),
                        query_type_names: Vec::new(),
                    },
                    func: Box::new(move |state, world, resources| {
                        state.reset_indices();
                        // let mut input = Some(input);
                        unsafe {
                            if let Some(($($param,)*)) = <<($($param,)*) as SystemParam>::Fetch as FetchSystemParam>::get_param(state, world, resources) {
                                Some(self($($param),*))
                            } else {
                                None
                            }
                        }
                    }),
<<<<<<< HEAD
=======
                    thread_local_func: Box::new(|state, world, resources| {
                        // SAFE: this is called with unique access to SystemState
                        unsafe {
                            (&mut *state.commands.get()).apply(world, resources);
                        }
                        if let Some(ref commands) = state.arc_commands {
                            let mut commands = commands.lock();
                            commands.apply(world, resources);
                        }
                    }),
                    init_func: Box::new(|state, world, resources| {
                        <<($($param,)*) as SystemParam>::Fetch as FetchSystemParam>::init(state, world, resources)
                    }),
                }
            }
        }
        impl<Func, Input, Out, $($param: SystemParam),*> IntoSystem<(Input, $($param,)*), InputFuncSystem<Input, Out>> for Func
        where
            Func:
                FnMut(In<Input>, $($param),*) -> Out +
                FnMut(In<Input>, $(<<$param as SystemParam>::Fetch as FetchSystemParam>::Item),*) -> Out +
                Send + Sync + 'static, Input: 'static, Out: 'static
        {
            #[allow(unused_variables)]
            #[allow(unused_unsafe)]
            #[allow(non_snake_case)]
            fn system(mut self) -> InputFuncSystem<Input, Out> {
                InputFuncSystem {
                    state: SystemState {
                        name: std::any::type_name::<Self>().into(),
                        archetype_component_access: TypeAccess::default(),
                        resource_access: TypeAccess::default(),
                        local_resource_access: TypeAccess::default(),
                        id: SystemId::new(),
                        commands: Default::default(),
                        arc_commands: Default::default(),
                        current_query_index: Default::default(),
                        query_archetype_component_accesses: Vec::new(),
                        query_accesses: Vec::new(),
                        query_type_names: Vec::new(),
                    },
                    func: Box::new(move |input, state, world, resources| {
                        state.reset_indices();
                        // let mut input = Some(input);
                        unsafe {
                            if let Some(($($param,)*)) = <<($($param,)*) as SystemParam>::Fetch as FetchSystemParam>::get_param(state, world, resources) {
                                Some(self(In(input), $($param),*))
                            } else {
                                None
                            }
                        }
                    }),
                    thread_local_func: Box::new(|state, world, resources| {
                        // SAFE: this is called with unique access to SystemState
                        unsafe {
                            (&mut *state.commands.get()).apply(world, resources);
                        }
                        if let Some(ref commands) = state.arc_commands {
                            let mut commands = commands.lock();
                            commands.apply(world, resources);
                        }
                    }),
>>>>>>> 61ce3f7b
                    init_func: Box::new(|state, world, resources| {
                        <<($($param,)*) as SystemParam>::Fetch as FetchSystemParam>::init(state, world, resources)
                    }),
                }
            }
        }
    };
}

impl_into_system!();
impl_into_system!(A);
impl_into_system!(A, B);
impl_into_system!(A, B, C);
impl_into_system!(A, B, C, D);
impl_into_system!(A, B, C, D, E);
impl_into_system!(A, B, C, D, E, F);
impl_into_system!(A, B, C, D, E, F, G);
impl_into_system!(A, B, C, D, E, F, G, H);
impl_into_system!(A, B, C, D, E, F, G, H, I);
impl_into_system!(A, B, C, D, E, F, G, H, I, J);
impl_into_system!(A, B, C, D, E, F, G, H, I, J, K);
impl_into_system!(A, B, C, D, E, F, G, H, I, J, K, L);
impl_into_system!(A, B, C, D, E, F, G, H, I, J, K, L, M);
impl_into_system!(A, B, C, D, E, F, G, H, I, J, K, L, M, N);
impl_into_system!(A, B, C, D, E, F, G, H, I, J, K, L, M, N, O);
impl_into_system!(A, B, C, D, E, F, G, H, I, J, K, L, M, N, O, P);

#[cfg(test)]
mod tests {
    use super::IntoSystem;
    use crate::{
        clear_trackers_system,
        resource::{Res, ResMut, Resources},
        schedule::Schedule,
<<<<<<< HEAD
        ChangedRes, Entity, Local, Or, Query, QuerySet, Stage, System, SystemStage, With, World,
=======
        ChangedRes, Entity, Local, Or, Query, QuerySet, System, SystemStage, With, World,
>>>>>>> 61ce3f7b
    };

    #[derive(Debug, Eq, PartialEq, Default)]
    struct A;
    struct B;
    struct C;
    struct D;

    #[test]
    fn query_system_gets() {
        fn query_system(
            mut ran: ResMut<bool>,
            entity_query: Query<Entity, With<A>>,
            b_query: Query<&B>,
            a_c_query: Query<(&A, &C)>,
            d_query: Query<&D>,
        ) {
            let entities = entity_query.iter().collect::<Vec<Entity>>();
            assert!(
                b_query.get_component::<B>(entities[0]).is_err(),
                "entity 0 should not have B"
            );
            assert!(
                b_query.get_component::<B>(entities[1]).is_ok(),
                "entity 1 should have B"
            );
            assert!(
                b_query.get_component::<A>(entities[1]).is_err(),
                "entity 1 should have A, but b_query shouldn't have access to it"
            );
            assert!(
                b_query.get_component::<D>(entities[3]).is_err(),
                "entity 3 should have D, but it shouldn't be accessible from b_query"
            );
            assert!(
                b_query.get_component::<C>(entities[2]).is_err(),
                "entity 2 has C, but it shouldn't be accessible from b_query"
            );
            assert!(
                a_c_query.get_component::<C>(entities[2]).is_ok(),
                "entity 2 has C, and it should be accessible from a_c_query"
            );
            assert!(
                a_c_query.get_component::<D>(entities[3]).is_err(),
                "entity 3 should have D, but it shouldn't be accessible from b_query"
            );
            assert!(
                d_query.get_component::<D>(entities[3]).is_ok(),
                "entity 3 should have D"
            );

            *ran = true;
        }

        let mut world = World::default();
        let mut resources = Resources::default();
        resources.insert(false);
        world.spawn((A,));
        world.spawn((A, B));
        world.spawn((A, C));
        world.spawn((A, D));

        run_system(&mut world, &mut resources, query_system.system());

        assert!(*resources.get::<bool>().unwrap(), "system ran");
    }

    #[test]
    fn or_query_set_system() {
        // Regression test for issue #762
        use crate::{Added, Changed, Mutated, Or};
        fn query_system(
            mut ran: ResMut<bool>,
            set: QuerySet<(
                Query<(), Or<(Changed<A>, Changed<B>)>>,
                Query<(), Or<(Added<A>, Added<B>)>>,
                Query<(), Or<(Mutated<A>, Mutated<B>)>>,
            )>,
        ) {
            let changed = set.q0().iter().count();
            let added = set.q1().iter().count();
            let mutated = set.q2().iter().count();

            assert_eq!(changed, 1);
            assert_eq!(added, 1);
            assert_eq!(mutated, 0);

            *ran = true;
        };

        let mut world = World::default();
        let mut resources = Resources::default();
        resources.insert(false);
        world.spawn((A, B));

        run_system(&mut world, &mut resources, query_system.system());

        assert!(*resources.get::<bool>().unwrap(), "system ran");
    }

    #[test]
    fn changed_resource_system() {
        fn incr_e_on_flip(_run_on_flip: ChangedRes<bool>, mut query: Query<&mut i32>) {
            for mut i in query.iter_mut() {
                *i += 1;
            }
        }

        let mut world = World::default();
        let mut resources = Resources::default();
        resources.insert(false);
        let ent = world.spawn((0,));

        let mut schedule = Schedule::default();
        let mut update = SystemStage::parallel();
<<<<<<< HEAD
        update.add_system(incr_e_on_flip);
        schedule.add_stage("update", update);
        schedule.add_stage("clear_trackers", clear_trackers_system);

        schedule.run(&mut world, &mut resources);
=======
        update.add_system(incr_e_on_flip.system());
        schedule.add_stage("update", update);
        schedule.add_stage(
            "clear_trackers",
            SystemStage::single(clear_trackers_system.system()),
        );

        schedule.initialize_and_run(&mut world, &mut resources);
>>>>>>> 61ce3f7b
        assert_eq!(*(world.get::<i32>(ent).unwrap()), 1);

        schedule.initialize_and_run(&mut world, &mut resources);
        assert_eq!(*(world.get::<i32>(ent).unwrap()), 1);

        *resources.get_mut::<bool>().unwrap() = true;
        schedule.initialize_and_run(&mut world, &mut resources);
        assert_eq!(*(world.get::<i32>(ent).unwrap()), 2);
    }

    #[test]
    fn changed_resource_or_system() {
        fn incr_e_on_flip(
            _or: Or<(Option<ChangedRes<bool>>, Option<ChangedRes<i32>>)>,
            mut query: Query<&mut i32>,
        ) {
            for mut i in query.iter_mut() {
                *i += 1;
            }
        }

        let mut world = World::default();
        let mut resources = Resources::default();
        resources.insert(false);
        resources.insert::<i32>(10);
        let ent = world.spawn((0,));

        let mut schedule = Schedule::default();
        let mut update = SystemStage::parallel();
<<<<<<< HEAD
        update.add_system(incr_e_on_flip);
        schedule.add_stage("update", update);
        schedule.add_stage("clear_trackers", clear_trackers_system);

        schedule.run(&mut world, &mut resources);
=======
        update.add_system(incr_e_on_flip.system());
        schedule.add_stage("update", update);
        schedule.add_stage(
            "clear_trackers",
            SystemStage::single(clear_trackers_system.system()),
        );

        schedule.initialize_and_run(&mut world, &mut resources);
>>>>>>> 61ce3f7b
        assert_eq!(*(world.get::<i32>(ent).unwrap()), 1);

        schedule.initialize_and_run(&mut world, &mut resources);
        assert_eq!(*(world.get::<i32>(ent).unwrap()), 1);

        *resources.get_mut::<bool>().unwrap() = true;
        schedule.initialize_and_run(&mut world, &mut resources);
        assert_eq!(*(world.get::<i32>(ent).unwrap()), 2);

        schedule.initialize_and_run(&mut world, &mut resources);
        assert_eq!(*(world.get::<i32>(ent).unwrap()), 2);

        *resources.get_mut::<i32>().unwrap() = 20;
        schedule.initialize_and_run(&mut world, &mut resources);
        assert_eq!(*(world.get::<i32>(ent).unwrap()), 3);
    }

    #[test]
    #[should_panic]
    fn conflicting_query_mut_system() {
        fn sys(_q1: Query<&mut A>, _q2: Query<&mut A>) {}

        let mut world = World::default();
        let mut resources = Resources::default();
        world.spawn((A,));

        run_system(&mut world, &mut resources, sys.system());
    }

    #[test]
    #[should_panic]
    fn conflicting_query_immut_system() {
        fn sys(_q1: Query<&A>, _q2: Query<&mut A>) {}

        let mut world = World::default();
        let mut resources = Resources::default();
        world.spawn((A,));

        run_system(&mut world, &mut resources, sys.system());
    }

    #[test]
    fn query_set_system() {
        fn sys(_set: QuerySet<(Query<&mut A>, Query<&B>)>) {}

        let mut world = World::default();
        let mut resources = Resources::default();
        world.spawn((A,));

        run_system(&mut world, &mut resources, sys.system());
    }

    #[test]
    #[should_panic]
    fn conflicting_query_with_query_set_system() {
        fn sys(_query: Query<&mut A>, _set: QuerySet<(Query<&mut A>, Query<&B>)>) {}

        let mut world = World::default();
        let mut resources = Resources::default();
        world.spawn((A,));

        run_system(&mut world, &mut resources, sys.system());
    }

    #[test]
    #[should_panic]
    fn conflicting_query_sets_system() {
        fn sys(_set_1: QuerySet<(Query<&mut A>,)>, _set_2: QuerySet<(Query<&mut A>, Query<&B>)>) {}

        let mut world = World::default();
        let mut resources = Resources::default();
        world.spawn((A,));
        run_system(&mut world, &mut resources, sys.system());
    }

<<<<<<< HEAD
    fn run_system<
        Params,
        SystemType: System<In = (), Out = ()>,
        Sys: IntoSystem<Params, SystemType>,
    >(
=======
    fn run_system<S: System<In = (), Out = ()>>(
>>>>>>> 61ce3f7b
        world: &mut World,
        resources: &mut Resources,
        system: S,
    ) {
        let mut schedule = Schedule::default();
        let mut update = SystemStage::parallel();
        update.add_system(system);
        schedule.add_stage("update", update);
<<<<<<< HEAD
        schedule.run(world, resources);
=======
        schedule.initialize_and_run(world, resources);
>>>>>>> 61ce3f7b
    }

    #[derive(Default)]
    struct BufferRes {
        _buffer: Vec<u8>,
    }

<<<<<<< HEAD
    fn test_for_conflicting_resources<
        Params,
        SystemType: System<In = (), Out = ()>,
        Sys: IntoSystem<Params, SystemType>,
    >(
        sys: Sys,
    ) {
=======
    fn test_for_conflicting_resources<S: System<In = (), Out = ()>>(sys: S) {
>>>>>>> 61ce3f7b
        let mut world = World::default();
        let mut resources = Resources::default();
        resources.insert(BufferRes::default());
        resources.insert(A);
        resources.insert(B);
        run_system(&mut world, &mut resources, sys.system());
    }

    #[test]
    #[should_panic]
    fn conflicting_system_resources() {
        fn sys(_: ResMut<BufferRes>, _: Res<BufferRes>) {}
        test_for_conflicting_resources(sys.system())
    }

    #[test]
    #[should_panic]
    fn conflicting_system_resources_reverse_order() {
        fn sys(_: Res<BufferRes>, _: ResMut<BufferRes>) {}
        test_for_conflicting_resources(sys.system())
    }

    #[test]
    #[should_panic]
    fn conflicting_system_resources_multiple_mutable() {
        fn sys(_: ResMut<BufferRes>, _: ResMut<BufferRes>) {}
        test_for_conflicting_resources(sys.system())
    }

    #[test]
    #[should_panic]
    fn conflicting_changed_and_mutable_resource() {
        // A tempting pattern, but unsound if allowed.
        fn sys(_: ResMut<BufferRes>, _: ChangedRes<BufferRes>) {}
        test_for_conflicting_resources(sys.system())
    }

    #[test]
    #[should_panic]
    fn conflicting_system_local_resources() {
        fn sys(_: Local<BufferRes>, _: Local<BufferRes>) {}
        test_for_conflicting_resources(sys.system())
    }

    #[test]
    fn nonconflicting_system_resources() {
        fn sys(_: Local<BufferRes>, _: ResMut<BufferRes>, _: Local<A>, _: ResMut<A>) {}
        test_for_conflicting_resources(sys.system())
    }
}<|MERGE_RESOLUTION|>--- conflicted
+++ resolved
@@ -84,9 +84,6 @@
     }
 }
 
-<<<<<<< HEAD
-pub struct FuncSystem<In, Out> {
-=======
 pub struct FuncSystem<Out> {
     func:
         Box<dyn FnMut(&mut SystemState, &World, &Resources) -> Option<Out> + Send + Sync + 'static>,
@@ -108,7 +105,7 @@
         self.state.id
     }
 
-    fn update(&mut self, world: &World) {
+    fn update_access(&mut self, world: &World) {
         self.state.update(world);
     }
 
@@ -120,8 +117,8 @@
         &self.state.resource_access
     }
 
-    fn thread_local_execution(&self) -> ThreadLocalExecution {
-        ThreadLocalExecution::NextFlush
+    fn is_thread_local(&self) -> bool {
+        self.state.is_thread_local
     }
 
     unsafe fn run_unsafe(
@@ -133,8 +130,15 @@
         (self.func)(&mut self.state, world, resources)
     }
 
-    fn run_thread_local(&mut self, world: &mut World, resources: &mut Resources) {
-        (self.thread_local_func)(&mut self.state, world, resources)
+    fn run_exclusive(&mut self, world: &mut World, resources: &mut Resources) {
+        // SAFE: this is called with unique access to SystemState
+        unsafe {
+            (&mut *state.commands.get()).apply(world, resources);
+        }
+        if let Some(ref commands) = self.state.arc_commands {
+            let mut commands = commands.lock();
+            commands.apply(world, resources);
+        }
     }
 
     fn initialize(&mut self, world: &mut World, resources: &mut Resources) {
@@ -143,7 +147,6 @@
 }
 
 pub struct InputFuncSystem<In, Out> {
->>>>>>> 61ce3f7b
     func: Box<
         dyn FnMut(In, &mut SystemState, &World, &Resources) -> Option<Out> + Send + Sync + 'static,
     >,
@@ -151,11 +154,7 @@
     state: SystemState,
 }
 
-<<<<<<< HEAD
-impl<In: 'static, Out: 'static> System for FuncSystem<In, Out> {
-=======
 impl<In: 'static, Out: 'static> System for InputFuncSystem<In, Out> {
->>>>>>> 61ce3f7b
     type In = In;
     type Out = Out;
 
@@ -193,7 +192,10 @@
     }
 
     fn run_exclusive(&mut self, world: &mut World, resources: &mut Resources) {
-        self.state.commands.apply(world, resources);
+        // SAFE: this is called with unique access to SystemState
+        unsafe {
+            (&mut *state.commands.get()).apply(world, resources);
+        }
         if let Some(ref commands) = self.state.arc_commands {
             let mut commands = commands.lock();
             commands.apply(world, resources);
@@ -219,26 +221,17 @@
 
 macro_rules! impl_into_system {
     ($($param: ident),*) => {
-<<<<<<< HEAD
-        impl<Func, In, Out, $($param: SystemParam<In>),*> IntoSystem<($($param,)*), FuncSystem<In, Out>> for Func
-        where Func: FnMut($($param),*) -> Out + Send + Sync + 'static, Out: 'static, In: 'static
-=======
         impl<Func, Out, $($param: SystemParam),*> IntoSystem<($($param,)*), FuncSystem<Out>> for Func
         where
             Func:
                 FnMut($($param),*) -> Out +
                 FnMut($(<<$param as SystemParam>::Fetch as FetchSystemParam>::Item),*) -> Out +
                 Send + Sync + 'static, Out: 'static
->>>>>>> 61ce3f7b
         {
             #[allow(unused_variables)]
             #[allow(unused_unsafe)]
             #[allow(non_snake_case)]
-<<<<<<< HEAD
-            fn system(mut self) -> FuncSystem<In, Out> {
-=======
             fn system(mut self) -> FuncSystem<Out> {
->>>>>>> 61ce3f7b
                 FuncSystem {
                     state: SystemState {
                         name: std::any::type_name::<Self>().into(),
@@ -265,18 +258,6 @@
                             }
                         }
                     }),
-<<<<<<< HEAD
-=======
-                    thread_local_func: Box::new(|state, world, resources| {
-                        // SAFE: this is called with unique access to SystemState
-                        unsafe {
-                            (&mut *state.commands.get()).apply(world, resources);
-                        }
-                        if let Some(ref commands) = state.arc_commands {
-                            let mut commands = commands.lock();
-                            commands.apply(world, resources);
-                        }
-                    }),
                     init_func: Box::new(|state, world, resources| {
                         <<($($param,)*) as SystemParam>::Fetch as FetchSystemParam>::init(state, world, resources)
                     }),
@@ -299,6 +280,7 @@
                         name: std::any::type_name::<Self>().into(),
                         archetype_component_access: TypeAccess::default(),
                         resource_access: TypeAccess::default(),
+                        is_thread_local: false,
                         local_resource_access: TypeAccess::default(),
                         id: SystemId::new(),
                         commands: Default::default(),
@@ -319,17 +301,6 @@
                             }
                         }
                     }),
-                    thread_local_func: Box::new(|state, world, resources| {
-                        // SAFE: this is called with unique access to SystemState
-                        unsafe {
-                            (&mut *state.commands.get()).apply(world, resources);
-                        }
-                        if let Some(ref commands) = state.arc_commands {
-                            let mut commands = commands.lock();
-                            commands.apply(world, resources);
-                        }
-                    }),
->>>>>>> 61ce3f7b
                     init_func: Box::new(|state, world, resources| {
                         <<($($param,)*) as SystemParam>::Fetch as FetchSystemParam>::init(state, world, resources)
                     }),
@@ -364,11 +335,7 @@
         clear_trackers_system,
         resource::{Res, ResMut, Resources},
         schedule::Schedule,
-<<<<<<< HEAD
-        ChangedRes, Entity, Local, Or, Query, QuerySet, Stage, System, SystemStage, With, World,
-=======
         ChangedRes, Entity, Local, Or, Query, QuerySet, System, SystemStage, With, World,
->>>>>>> 61ce3f7b
     };
 
     #[derive(Debug, Eq, PartialEq, Default)]
@@ -484,13 +451,6 @@
 
         let mut schedule = Schedule::default();
         let mut update = SystemStage::parallel();
-<<<<<<< HEAD
-        update.add_system(incr_e_on_flip);
-        schedule.add_stage("update", update);
-        schedule.add_stage("clear_trackers", clear_trackers_system);
-
-        schedule.run(&mut world, &mut resources);
-=======
         update.add_system(incr_e_on_flip.system());
         schedule.add_stage("update", update);
         schedule.add_stage(
@@ -499,7 +459,6 @@
         );
 
         schedule.initialize_and_run(&mut world, &mut resources);
->>>>>>> 61ce3f7b
         assert_eq!(*(world.get::<i32>(ent).unwrap()), 1);
 
         schedule.initialize_and_run(&mut world, &mut resources);
@@ -529,13 +488,6 @@
 
         let mut schedule = Schedule::default();
         let mut update = SystemStage::parallel();
-<<<<<<< HEAD
-        update.add_system(incr_e_on_flip);
-        schedule.add_stage("update", update);
-        schedule.add_stage("clear_trackers", clear_trackers_system);
-
-        schedule.run(&mut world, &mut resources);
-=======
         update.add_system(incr_e_on_flip.system());
         schedule.add_stage("update", update);
         schedule.add_stage(
@@ -544,7 +496,6 @@
         );
 
         schedule.initialize_and_run(&mut world, &mut resources);
->>>>>>> 61ce3f7b
         assert_eq!(*(world.get::<i32>(ent).unwrap()), 1);
 
         schedule.initialize_and_run(&mut world, &mut resources);
@@ -620,15 +571,7 @@
         run_system(&mut world, &mut resources, sys.system());
     }
 
-<<<<<<< HEAD
-    fn run_system<
-        Params,
-        SystemType: System<In = (), Out = ()>,
-        Sys: IntoSystem<Params, SystemType>,
-    >(
-=======
     fn run_system<S: System<In = (), Out = ()>>(
->>>>>>> 61ce3f7b
         world: &mut World,
         resources: &mut Resources,
         system: S,
@@ -637,11 +580,7 @@
         let mut update = SystemStage::parallel();
         update.add_system(system);
         schedule.add_stage("update", update);
-<<<<<<< HEAD
-        schedule.run(world, resources);
-=======
         schedule.initialize_and_run(world, resources);
->>>>>>> 61ce3f7b
     }
 
     #[derive(Default)]
@@ -649,17 +588,7 @@
         _buffer: Vec<u8>,
     }
 
-<<<<<<< HEAD
-    fn test_for_conflicting_resources<
-        Params,
-        SystemType: System<In = (), Out = ()>,
-        Sys: IntoSystem<Params, SystemType>,
-    >(
-        sys: Sys,
-    ) {
-=======
     fn test_for_conflicting_resources<S: System<In = (), Out = ()>>(sys: S) {
->>>>>>> 61ce3f7b
         let mut world = World::default();
         let mut resources = Resources::default();
         resources.insert(BufferRes::default());
