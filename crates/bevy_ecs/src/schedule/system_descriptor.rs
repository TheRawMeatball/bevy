use crate::{
    BoxedSystem, BoxedSystemLabel, ExclusiveSystem, ExclusiveSystemCoerced, ExclusiveSystemFn,
    System, SystemLabel,
};

/// Encapsulates a system and information on when it run in a `SystemStage`.
///
/// Systems can be inserted into 4 different groups within the stage:
/// * Parallel, accepts non-exclusive systems.
/// * At start, accepts exclusive systems; runs before parallel systems.
/// * Before commands, accepts exclusive systems; runs after parallel systems, but before their
/// command buffers are applied.
/// * At end, accepts exclusive systems; runs after parallel systems' command buffers have
/// been applied.
///
/// All systems can have a label attached to them; other systems in the same group can then specify
/// that they have to run before or after the system with that label using the `before` and `after` methods.
///
/// # Example
/// ```
/// # use bevy_ecs::prelude::*;
/// # fn do_something() {}
/// # fn do_the_other_thing() {}
/// # fn do_something_else() {}
/// #[derive(SystemLabel, Debug, Clone, PartialEq, Eq, Hash)]
/// struct Something;
///
/// SystemStage::parallel()
///     .with_system(do_something.system().label(Something))
///     .with_system(do_the_other_thing.system().after(Something))
///     .with_system(do_something_else.exclusive_system().at_end());
/// ```
pub enum SystemDescriptor {
    Parallel(ParallelSystemDescriptor),
    Exclusive(ExclusiveSystemDescriptor),
}

pub struct SystemLabelMarker;

impl From<ParallelSystemDescriptor> for SystemDescriptor {
    fn from(descriptor: ParallelSystemDescriptor) -> Self {
        SystemDescriptor::Parallel(descriptor)
    }
}

impl<S> From<S> for SystemDescriptor
where
    S: System<In = (), Out = ()>,
{
    fn from(system: S) -> Self {
        new_parallel_descriptor(Box::new(system)).into()
    }
}

impl From<BoxedSystem<(), ()>> for SystemDescriptor {
    fn from(system: BoxedSystem<(), ()>) -> Self {
        new_parallel_descriptor(system).into()
    }
}

impl From<ExclusiveSystemDescriptor> for SystemDescriptor {
    fn from(descriptor: ExclusiveSystemDescriptor) -> Self {
        SystemDescriptor::Exclusive(descriptor)
    }
}

impl From<ExclusiveSystemFn> for SystemDescriptor {
    fn from(system: ExclusiveSystemFn) -> Self {
        new_exclusive_descriptor(Box::new(system)).into()
    }
}

impl From<ExclusiveSystemCoerced> for SystemDescriptor {
    fn from(system: ExclusiveSystemCoerced) -> Self {
        new_exclusive_descriptor(Box::new(system)).into()
    }
}

/// Encapsulates a parallel system and information on when it run in a `SystemStage`.
pub struct ParallelSystemDescriptor {
    pub(crate) system: BoxedSystem<(), ()>,
<<<<<<< HEAD
    pub(crate) label: Option<BoxedSystemLabel>,
    pub(crate) before: Vec<BoxedSystemLabel>,
    pub(crate) after: Vec<BoxedSystemLabel>,
=======
    pub(crate) label: Option<Cow<'static, str>>,
    pub(crate) before: Vec<Cow<'static, str>>,
    pub(crate) after: Vec<Cow<'static, str>>,
    pub(crate) ambiguity_sets: Vec<Cow<'static, str>>,
>>>>>>> 82d0e84a
}

fn new_parallel_descriptor(system: BoxedSystem<(), ()>) -> ParallelSystemDescriptor {
    ParallelSystemDescriptor {
        system,
        label: None,
        before: Vec::new(),
        after: Vec::new(),
        ambiguity_sets: Vec::new(),
    }
}

pub trait ParallelSystemDescriptorCoercion {
    /// Assigns a label to the system.
    fn label(self, label: impl SystemLabel) -> ParallelSystemDescriptor;

    /// Specifies that the system should run before the system with given label.
    fn before(self, label: impl SystemLabel) -> ParallelSystemDescriptor;

    /// Specifies that the system should run after the system with given label.
<<<<<<< HEAD
    fn after(self, label: impl SystemLabel) -> ParallelSystemDescriptor;
=======
    fn after(self, label: impl Into<Cow<'static, str>>) -> ParallelSystemDescriptor;

    /// Specifies that the system is exempt from execution order ambiguity detection
    /// with other systems in this set.
    fn in_ambiguity_set(self, set: impl Into<Cow<'static, str>>) -> ParallelSystemDescriptor;
>>>>>>> 82d0e84a
}

impl ParallelSystemDescriptorCoercion for ParallelSystemDescriptor {
    fn label(mut self, label: impl SystemLabel) -> ParallelSystemDescriptor {
        self.label = Some(Box::new(label));
        self
    }

    fn before(mut self, label: impl SystemLabel) -> ParallelSystemDescriptor {
        self.before.push(Box::new(label));
        self
    }

    fn after(mut self, label: impl SystemLabel) -> ParallelSystemDescriptor {
        self.after.push(Box::new(label));
        self
    }

    fn in_ambiguity_set(mut self, set: impl Into<Cow<'static, str>>) -> ParallelSystemDescriptor {
        self.ambiguity_sets.push(set.into());
        self
    }
}

impl<S> ParallelSystemDescriptorCoercion for S
where
    S: System<In = (), Out = ()>,
{
    fn label(self, label: impl SystemLabel) -> ParallelSystemDescriptor {
        new_parallel_descriptor(Box::new(self)).label(label)
    }

    fn before(self, label: impl SystemLabel) -> ParallelSystemDescriptor {
        new_parallel_descriptor(Box::new(self)).before(label)
    }

    fn after(self, label: impl SystemLabel) -> ParallelSystemDescriptor {
        new_parallel_descriptor(Box::new(self)).after(label)
    }

    fn in_ambiguity_set(self, set: impl Into<Cow<'static, str>>) -> ParallelSystemDescriptor {
        new_parallel_descriptor(Box::new(self)).in_ambiguity_set(set)
    }
}

impl ParallelSystemDescriptorCoercion for BoxedSystem<(), ()> {
    fn label(self, label: impl SystemLabel) -> ParallelSystemDescriptor {
        new_parallel_descriptor(self).label(label)
    }

    fn before(self, label: impl SystemLabel) -> ParallelSystemDescriptor {
        new_parallel_descriptor(self).before(label)
    }

    fn after(self, label: impl SystemLabel) -> ParallelSystemDescriptor {
        new_parallel_descriptor(self).after(label)
    }

    fn in_ambiguity_set(self, set: impl Into<Cow<'static, str>>) -> ParallelSystemDescriptor {
        new_parallel_descriptor(self).in_ambiguity_set(set)
    }
}

#[derive(Debug, Clone, Copy)]
pub(crate) enum InsertionPoint {
    AtStart,
    BeforeCommands,
    AtEnd,
}

/// Encapsulates an exclusive system and information on when it run in a `SystemStage`.
pub struct ExclusiveSystemDescriptor {
    pub(crate) system: Box<dyn ExclusiveSystem>,
<<<<<<< HEAD
    pub(crate) label: Option<BoxedSystemLabel>,
    pub(crate) before: Vec<BoxedSystemLabel>,
    pub(crate) after: Vec<BoxedSystemLabel>,
=======
    pub(crate) label: Option<Cow<'static, str>>,
    pub(crate) before: Vec<Cow<'static, str>>,
    pub(crate) after: Vec<Cow<'static, str>>,
    pub(crate) ambiguity_sets: Vec<Cow<'static, str>>,
>>>>>>> 82d0e84a
    pub(crate) insertion_point: InsertionPoint,
}

fn new_exclusive_descriptor(system: Box<dyn ExclusiveSystem>) -> ExclusiveSystemDescriptor {
    ExclusiveSystemDescriptor {
        system,
        label: None,
        before: Vec::new(),
        after: Vec::new(),
        ambiguity_sets: Vec::new(),
        insertion_point: InsertionPoint::AtStart,
    }
}

pub trait ExclusiveSystemDescriptorCoercion {
    /// Assigns a label to the system.
    fn label(self, label: impl SystemLabel) -> ExclusiveSystemDescriptor;

    /// Specifies that the system should run before the system with given label.
    fn before(self, label: impl SystemLabel) -> ExclusiveSystemDescriptor;

    /// Specifies that the system should run after the system with given label.
    fn after(self, label: impl SystemLabel) -> ExclusiveSystemDescriptor;

    /// Specifies that the system is exempt from execution order ambiguity detection
    /// with other systems in this set.
    fn in_ambiguity_set(self, set: impl Into<Cow<'static, str>>) -> ExclusiveSystemDescriptor;

    /// Specifies that the system should run with other exclusive systems at the start of stage.
    fn at_start(self) -> ExclusiveSystemDescriptor;

    /// Specifies that the system should run with other exclusive systems after the parallel
    /// systems and before command buffer application.
    fn before_commands(self) -> ExclusiveSystemDescriptor;

    /// Specifies that the system should run with other exclusive systems at the end of stage.
    fn at_end(self) -> ExclusiveSystemDescriptor;
}

impl ExclusiveSystemDescriptorCoercion for ExclusiveSystemDescriptor {
    fn label(mut self, label: impl SystemLabel) -> ExclusiveSystemDescriptor {
        self.label = Some(Box::new(label));
        self
    }

    fn before(mut self, label: impl SystemLabel) -> ExclusiveSystemDescriptor {
        self.before.push(Box::new(label));
        self
    }

    fn after(mut self, label: impl SystemLabel) -> ExclusiveSystemDescriptor {
        self.after.push(Box::new(label));
        self
    }

    fn in_ambiguity_set(mut self, set: impl Into<Cow<'static, str>>) -> ExclusiveSystemDescriptor {
        self.ambiguity_sets.push(set.into());
        self
    }

    fn at_start(mut self) -> ExclusiveSystemDescriptor {
        self.insertion_point = InsertionPoint::AtStart;
        self
    }

    fn before_commands(mut self) -> ExclusiveSystemDescriptor {
        self.insertion_point = InsertionPoint::BeforeCommands;
        self
    }

    fn at_end(mut self) -> ExclusiveSystemDescriptor {
        self.insertion_point = InsertionPoint::AtEnd;
        self
    }
}

impl<T> ExclusiveSystemDescriptorCoercion for T
where
    T: ExclusiveSystem + 'static,
{
    fn label(self, label: impl SystemLabel) -> ExclusiveSystemDescriptor {
        new_exclusive_descriptor(Box::new(self)).label(label)
    }

    fn before(self, label: impl SystemLabel) -> ExclusiveSystemDescriptor {
        new_exclusive_descriptor(Box::new(self)).before(label)
    }

    fn after(self, label: impl SystemLabel) -> ExclusiveSystemDescriptor {
        new_exclusive_descriptor(Box::new(self)).after(label)
    }

    fn in_ambiguity_set(self, set: impl Into<Cow<'static, str>>) -> ExclusiveSystemDescriptor {
        new_exclusive_descriptor(Box::new(self)).in_ambiguity_set(set)
    }

    fn at_start(self) -> ExclusiveSystemDescriptor {
        new_exclusive_descriptor(Box::new(self)).at_start()
    }

    fn before_commands(self) -> ExclusiveSystemDescriptor {
        new_exclusive_descriptor(Box::new(self)).before_commands()
    }

    fn at_end(self) -> ExclusiveSystemDescriptor {
        new_exclusive_descriptor(Box::new(self)).at_end()
    }
}<|MERGE_RESOLUTION|>--- conflicted
+++ resolved
@@ -79,16 +79,10 @@
 /// Encapsulates a parallel system and information on when it run in a `SystemStage`.
 pub struct ParallelSystemDescriptor {
     pub(crate) system: BoxedSystem<(), ()>,
-<<<<<<< HEAD
     pub(crate) label: Option<BoxedSystemLabel>,
     pub(crate) before: Vec<BoxedSystemLabel>,
     pub(crate) after: Vec<BoxedSystemLabel>,
-=======
-    pub(crate) label: Option<Cow<'static, str>>,
-    pub(crate) before: Vec<Cow<'static, str>>,
-    pub(crate) after: Vec<Cow<'static, str>>,
     pub(crate) ambiguity_sets: Vec<Cow<'static, str>>,
->>>>>>> 82d0e84a
 }
 
 fn new_parallel_descriptor(system: BoxedSystem<(), ()>) -> ParallelSystemDescriptor {
@@ -109,15 +103,11 @@
     fn before(self, label: impl SystemLabel) -> ParallelSystemDescriptor;
 
     /// Specifies that the system should run after the system with given label.
-<<<<<<< HEAD
     fn after(self, label: impl SystemLabel) -> ParallelSystemDescriptor;
-=======
-    fn after(self, label: impl Into<Cow<'static, str>>) -> ParallelSystemDescriptor;
 
     /// Specifies that the system is exempt from execution order ambiguity detection
     /// with other systems in this set.
     fn in_ambiguity_set(self, set: impl Into<Cow<'static, str>>) -> ParallelSystemDescriptor;
->>>>>>> 82d0e84a
 }
 
 impl ParallelSystemDescriptorCoercion for ParallelSystemDescriptor {
@@ -191,16 +181,10 @@
 /// Encapsulates an exclusive system and information on when it run in a `SystemStage`.
 pub struct ExclusiveSystemDescriptor {
     pub(crate) system: Box<dyn ExclusiveSystem>,
-<<<<<<< HEAD
     pub(crate) label: Option<BoxedSystemLabel>,
     pub(crate) before: Vec<BoxedSystemLabel>,
     pub(crate) after: Vec<BoxedSystemLabel>,
-=======
-    pub(crate) label: Option<Cow<'static, str>>,
-    pub(crate) before: Vec<Cow<'static, str>>,
-    pub(crate) after: Vec<Cow<'static, str>>,
     pub(crate) ambiguity_sets: Vec<Cow<'static, str>>,
->>>>>>> 82d0e84a
     pub(crate) insertion_point: InsertionPoint,
 }
 
