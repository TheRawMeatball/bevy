mod stage;
mod stage_executor;
mod state;

pub use stage::*;
pub use stage_executor::*;
pub use state::*;

use crate::{IntoSystem, Resources, System, World};
use bevy_utils::HashMap;

#[derive(Default)]
pub struct Schedule {
    stages: HashMap<String, Box<dyn Stage>>,
    stage_order: Vec<String>,
<<<<<<< HEAD
    run_critria: RunCriteria,
}

impl Schedule {
    pub fn with_stage<Params, S: IntoStage<Params>>(mut self, name: &str, stage: S) -> Self {
        self.add_stage(name, stage.into_stage());
        self
    }

    pub fn with_stage_after<Params, S: IntoStage<Params>>(
        mut self,
        target: &str,
        name: &str,
        stage: S,
    ) -> Self {
=======
    run_criteria: Option<Box<dyn System<In = (), Out = ShouldRun>>>,
    run_criteria_initialized: bool,
}

impl Schedule {
    pub fn with_stage<S: Stage>(mut self, name: &str, stage: S) -> Self {
        self.add_stage(name, stage);
        self
    }

    pub fn with_stage_after<S: Stage>(mut self, target: &str, name: &str, stage: S) -> Self {
>>>>>>> 61ce3f7b
        self.add_stage_after(target, name, stage);
        self
    }

<<<<<<< HEAD
    pub fn with_stage_before<Params, S: IntoStage<Params>>(
        mut self,
        target: &str,
        name: &str,
        stage: S,
    ) -> Self {
=======
    pub fn with_stage_before<S: Stage>(mut self, target: &str, name: &str, stage: S) -> Self {
>>>>>>> 61ce3f7b
        self.add_stage_before(target, name, stage);
        self
    }

<<<<<<< HEAD
    pub fn with_run_criteria<S, Params, IntoS>(mut self, system: IntoS) -> Self
    where
        S: System<In = (), Out = ShouldRun>,
        IntoS: IntoSystem<Params, S>,
    {
=======
    pub fn with_run_criteria<S: System<In = (), Out = ShouldRun>>(mut self, system: S) -> Self {
>>>>>>> 61ce3f7b
        self.set_run_criteria(system);
        self
    }

<<<<<<< HEAD
    pub fn with_system_in_stage<S, Params, IntoS>(
        mut self,
        stage_name: &'static str,
        system: IntoS,
    ) -> Self
    where
        S: System<In = (), Out = ()>,
        IntoS: IntoSystem<Params, S>,
    {
=======
    pub fn with_system_in_stage<S: System<In = (), Out = ()>>(
        mut self,
        stage_name: &'static str,
        system: S,
    ) -> Self {
>>>>>>> 61ce3f7b
        self.add_system_to_stage(stage_name, system);
        self
    }

<<<<<<< HEAD
    pub fn set_run_criteria<S, Params, IntoS>(&mut self, system: IntoS) -> &mut Self
    where
        S: System<In = (), Out = ShouldRun>,
        IntoS: IntoSystem<Params, S>,
    {
        self.run_critria.set(Box::new(system.system()));
        self
    }

    pub fn add_stage<Params, S: IntoStage<Params>>(&mut self, name: &str, stage: S) -> &mut Self {
        self.stage_order.push(name.to_string());
        self.stages
            .insert(name.to_string(), Box::new(stage.into_stage()));
        self
    }

    pub fn add_stage_after<Params, S: IntoStage<Params>>(
        &mut self,
        target: &str,
        name: &str,
        stage: S,
    ) -> &mut Self {
=======
    pub fn set_run_criteria<S: System<In = (), Out = ShouldRun>>(
        &mut self,
        system: S,
    ) -> &mut Self {
        self.run_criteria = Some(Box::new(system.system()));
        self.run_criteria_initialized = false;
        self
    }

    pub fn add_stage<S: Stage>(&mut self, name: &str, stage: S) -> &mut Self {
        self.stage_order.push(name.to_string());
        self.stages.insert(name.to_string(), Box::new(stage));
        self
    }

    pub fn add_stage_after<S: Stage>(&mut self, target: &str, name: &str, stage: S) -> &mut Self {
>>>>>>> 61ce3f7b
        if self.stages.get(name).is_some() {
            panic!("Stage already exists: {}.", name);
        }

        let target_index = self
            .stage_order
            .iter()
            .enumerate()
            .find(|(_i, stage_name)| *stage_name == target)
            .map(|(i, _)| i)
            .unwrap_or_else(|| panic!("Target stage does not exist: {}.", target));

<<<<<<< HEAD
        self.stages
            .insert(name.to_string(), Box::new(stage.into_stage()));
=======
        self.stages.insert(name.to_string(), Box::new(stage));
>>>>>>> 61ce3f7b
        self.stage_order.insert(target_index + 1, name.to_string());
        self
    }

<<<<<<< HEAD
    pub fn add_stage_before<Params, S: IntoStage<Params>>(
        &mut self,
        target: &str,
        name: &str,
        stage: S,
    ) -> &mut Self {
=======
    pub fn add_stage_before<S: Stage>(&mut self, target: &str, name: &str, stage: S) -> &mut Self {
>>>>>>> 61ce3f7b
        if self.stages.get(name).is_some() {
            panic!("Stage already exists: {}.", name);
        }

        let target_index = self
            .stage_order
            .iter()
            .enumerate()
            .find(|(_i, stage_name)| *stage_name == target)
            .map(|(i, _)| i)
            .unwrap_or_else(|| panic!("Target stage does not exist: {}.", target));

<<<<<<< HEAD
        self.stages
            .insert(name.to_string(), Box::new(stage.into_stage()));
=======
        self.stages.insert(name.to_string(), Box::new(stage));
>>>>>>> 61ce3f7b
        self.stage_order.insert(target_index, name.to_string());
        self
    }

<<<<<<< HEAD
    pub fn add_system_to_stage<S, Params, IntoS>(
        &mut self,
        stage_name: &'static str,
        system: IntoS,
    ) -> &mut Self
    where
        S: System<In = (), Out = ()>,
        IntoS: IntoSystem<Params, S>,
    {
=======
    pub fn add_system_to_stage<S: System<In = (), Out = ()>>(
        &mut self,
        stage_name: &'static str,
        system: S,
    ) -> &mut Self {
>>>>>>> 61ce3f7b
        let stage = self
            .get_stage_mut::<SystemStage>(stage_name)
            .unwrap_or_else(|| {
                panic!(
                    "Stage '{}' does not exist or is not a SystemStage",
                    stage_name
                )
            });
<<<<<<< HEAD
        stage.add_system(system);
=======
        stage.add_system(system.system());
>>>>>>> 61ce3f7b
        self
    }

    pub fn stage<T: Stage, F: FnOnce(&mut T) -> &mut T>(
        &mut self,
        name: &str,
        func: F,
    ) -> &mut Self {
        let stage = self
            .get_stage_mut::<T>(name)
<<<<<<< HEAD
            .expect("stage does not exist or is the wrong type");
=======
            .unwrap_or_else(|| panic!("stage '{}' does not exist or is the wrong type", name));
>>>>>>> 61ce3f7b
        func(stage);
        self
    }

    pub fn get_stage<T: Stage>(&self, name: &str) -> Option<&T> {
        self.stages
            .get(name)
            .and_then(|stage| stage.downcast_ref::<T>())
    }

    pub fn get_stage_mut<T: Stage>(&mut self, name: &str) -> Option<&mut T> {
        self.stages
            .get_mut(name)
            .and_then(|stage| stage.downcast_mut::<T>())
    }

    pub fn run_once(&mut self, world: &mut World, resources: &mut Resources) {
        for name in self.stage_order.iter() {
            #[cfg(feature = "trace")]
            let stage_span = bevy_utils::tracing::info_span!("stage", name = name.as_str());
            #[cfg(feature = "trace")]
            let _stage_guard = stage_span.enter();
            let stage = self.stages.get_mut(name).unwrap();
            stage.run(world, resources);
        }
    }
<<<<<<< HEAD
}

impl Stage for Schedule {
    fn run(&mut self, world: &mut World, resources: &mut Resources) {
        loop {
            match self.run_critria.should_run(world, resources) {
=======

    /// Shorthand for [Schedule::initialize] and [Schedule::run]
    pub fn initialize_and_run(&mut self, world: &mut World, resources: &mut Resources) {
        self.initialize(world, resources);
        self.run(world, resources);
    }
}

impl Stage for Schedule {
    fn initialize(&mut self, world: &mut World, resources: &mut Resources) {
        if let Some(ref mut run_criteria) = self.run_criteria {
            if !self.run_criteria_initialized {
                run_criteria.initialize(world, resources);
                self.run_criteria_initialized = true;
            }
        }

        for name in self.stage_order.iter() {
            let stage = self.stages.get_mut(name).unwrap();
            stage.initialize(world, resources);
        }
    }

    fn run(&mut self, world: &mut World, resources: &mut Resources) {
        loop {
            let should_run = if let Some(ref mut run_criteria) = self.run_criteria {
                let should_run = run_criteria.run((), world, resources);
                run_criteria.run_thread_local(world, resources);
                // don't run when no result is returned or false is returned
                should_run.unwrap_or(ShouldRun::No)
            } else {
                ShouldRun::Yes
            };

            match should_run {
>>>>>>> 61ce3f7b
                ShouldRun::No => return,
                ShouldRun::Yes => {
                    self.run_once(world, resources);
                    return;
                }
                ShouldRun::YesAndLoop => {
                    self.run_once(world, resources);
                }
<<<<<<< HEAD
                ShouldRun::NoAndLoop => {
                    panic!("`NoAndLoop` run criteria would loop infinitely in this situation.")
                }
=======
>>>>>>> 61ce3f7b
            }
        }
    }
}

pub fn clear_trackers_system(world: &mut World, resources: &mut Resources) {
    world.clear_trackers();
    resources.clear_trackers();
}

<<<<<<< HEAD
pub enum ShouldRun {
    /// No, the system should not run
    No,
    /// Yes, the system should run
    Yes,
    /// Yes, the system should run and after running, the criteria should be checked again.
    YesAndLoop,
    /// No, the system should not run right now, but the criteria should be checked again later.
    NoAndLoop,
}

pub(crate) struct RunCriteria {
    criteria_system: Option<Box<dyn System<In = (), Out = ShouldRun>>>,
    initialized: bool,
}

impl Default for RunCriteria {
    fn default() -> Self {
        Self {
            criteria_system: None,
            initialized: false,
        }
    }
}

impl RunCriteria {
    pub fn set(&mut self, criteria_system: Box<dyn System<In = (), Out = ShouldRun>>) {
        self.criteria_system = Some(criteria_system);
        self.initialized = false;
    }

    pub fn should_run(&mut self, world: &mut World, resources: &mut Resources) -> ShouldRun {
        if let Some(ref mut run_criteria) = self.criteria_system {
            if !self.initialized {
                run_criteria.initialize(world, resources);
                self.initialized = true;
            }
            let should_run = run_criteria.run((), world, resources);
            run_criteria.run_exclusive(world, resources);
            // don't run when no result is returned or false is returned
            should_run.unwrap_or(ShouldRun::No)
        } else {
            ShouldRun::Yes
        }
    }
}

=======
>>>>>>> 61ce3f7b
#[cfg(test)]
mod tests {
    use crate::{
        resource::{Res, ResMut, Resources},
<<<<<<< HEAD
        schedule::{ParallelSystemStageExecutor, Schedule, Stage, SystemStage},
        system::Query,
        Commands, Entity, World,
=======
        schedule::{ParallelSystemStageExecutor, Schedule, SystemStage},
        system::Query,
        Commands, Entity, IntoSystem, World,
>>>>>>> 61ce3f7b
    };
    use bevy_tasks::{ComputeTaskPool, TaskPool};
    use fixedbitset::FixedBitSet;
    use parking_lot::Mutex;
    use std::{collections::HashSet, sync::Arc};

    #[derive(Default)]
    struct CompletedSystems {
        completed_systems: Arc<Mutex<HashSet<&'static str>>>,
    }

    #[test]
    fn cross_stage_archetype_change_prepare() {
        let mut world = World::new();
        let mut resources = Resources::default();
        resources.insert(ComputeTaskPool(TaskPool::default()));

        fn insert(commands: &mut Commands) {
            commands.spawn((1u32,));
        }

        fn read(query: Query<&u32>, entities: Query<Entity>) {
            for entity in &mut entities.iter() {
                // query.get() does a "system permission check" that will fail if the entity is from a
                // new archetype which hasnt been "prepared yet"
                query.get_component::<u32>(entity).unwrap();
            }

            assert_eq!(1, entities.iter().count());
        }

        let mut schedule = Schedule::default();
        let mut pre_archetype_change = SystemStage::parallel();
<<<<<<< HEAD
        pre_archetype_change.add_system(insert);
        schedule.add_stage("PreArchetypeChange", pre_archetype_change);
        let mut post_archetype_change = SystemStage::parallel();
        post_archetype_change.add_system(read);
        schedule.add_stage("PostArchetypeChange", post_archetype_change);

        schedule.run(&mut world, &mut resources);
=======
        pre_archetype_change.add_system(insert.system());
        schedule.add_stage("PreArchetypeChange", pre_archetype_change);
        let mut post_archetype_change = SystemStage::parallel();
        post_archetype_change.add_system(read.system());
        schedule.add_stage("PostArchetypeChange", post_archetype_change);

        schedule.initialize_and_run(&mut world, &mut resources);
>>>>>>> 61ce3f7b
    }

    #[test]
    fn intra_stage_archetype_change_prepare() {
        let mut world = World::new();
        let mut resources = Resources::default();
        resources.insert(ComputeTaskPool(TaskPool::default()));

        fn insert(world: &mut World, _resources: &mut Resources) {
            world.spawn((1u32,));
        }

        fn read(query: Query<&u32>, entities: Query<Entity>) {
            for entity in &mut entities.iter() {
                // query.get() does a "system permission check" that will fail if the entity is from a
                // new archetype which hasnt been "prepared yet"
                query.get_component::<u32>(entity).unwrap();
            }

            assert_eq!(1, entities.iter().count());
        }

        let mut update = SystemStage::parallel();
<<<<<<< HEAD
        update.add_system(insert);
        update.add_system(read);
=======
        update.add_system(insert.system());
        update.add_system(read.system());
>>>>>>> 61ce3f7b

        let mut schedule = Schedule::default();
        schedule.add_stage("update", update);

<<<<<<< HEAD
        schedule.run(&mut world, &mut resources);
    }

    /*#[test]
=======
        schedule.initialize_and_run(&mut world, &mut resources);
    }

    #[test]
>>>>>>> 61ce3f7b
    fn schedule() {
        let mut world = World::new();
        let mut resources = Resources::default();
        resources.insert(ComputeTaskPool(TaskPool::default()));
        resources.insert(CompletedSystems::default());
        resources.insert(1.0f64);
        resources.insert(2isize);

        world.spawn((1.0f32,));
        world.spawn((1u32, 1u64));
        world.spawn((2u32,));

        let mut stage_a = SystemStage::parallel(); // component queries
        let mut stage_b = SystemStage::parallel(); // thread local
        let mut stage_c = SystemStage::parallel(); // resources

        // A system names
        const READ_U32_SYSTEM_NAME: &str = "read_u32";
        const WRITE_FLOAT_SYSTEM_NAME: &str = "write_float";
        const READ_U32_WRITE_U64_SYSTEM_NAME: &str = "read_u32_write_u64";
        const READ_U64_SYSTEM_NAME: &str = "read_u64";

        // B system names
        const WRITE_U64_SYSTEM_NAME: &str = "write_u64";
        const THREAD_LOCAL_SYSTEM_SYSTEM_NAME: &str = "thread_local_system";
        const WRITE_F32_SYSTEM_NAME: &str = "write_f32";

        // C system names
        const READ_F64_RES_SYSTEM_NAME: &str = "read_f64_res";
        const READ_ISIZE_RES_SYSTEM_NAME: &str = "read_isize_res";
        const READ_ISIZE_WRITE_F64_RES_SYSTEM_NAME: &str = "read_isize_write_f64_res";
        const WRITE_F64_RES_SYSTEM_NAME: &str = "write_f64_res";

        // A systems

        fn read_u32(completed_systems: Res<CompletedSystems>, _query: Query<&u32>) {
            let mut completed_systems = completed_systems.completed_systems.lock();
            completed_systems.insert(READ_U32_SYSTEM_NAME);
        }

        fn write_float(completed_systems: Res<CompletedSystems>, _query: Query<&f32>) {
            let mut completed_systems = completed_systems.completed_systems.lock();
            completed_systems.insert(WRITE_FLOAT_SYSTEM_NAME);
        }

        fn read_u32_write_u64(
            completed_systems: Res<CompletedSystems>,
            _query: Query<(&u32, &mut u64)>,
        ) {
            let mut completed_systems = completed_systems.completed_systems.lock();
            assert!(!completed_systems.contains(READ_U64_SYSTEM_NAME));
            completed_systems.insert(READ_U32_WRITE_U64_SYSTEM_NAME);
        }

        fn read_u64(completed_systems: Res<CompletedSystems>, _query: Query<&u64>) {
            let mut completed_systems = completed_systems.completed_systems.lock();
            assert!(completed_systems.contains(READ_U32_WRITE_U64_SYSTEM_NAME));
            assert!(!completed_systems.contains(WRITE_U64_SYSTEM_NAME));
            completed_systems.insert(READ_U64_SYSTEM_NAME);
        }

<<<<<<< HEAD
        stage_a.add_system(read_u32);
        stage_a.add_system(write_float);
        stage_a.add_system(read_u32_write_u64);
        stage_a.add_system(read_u64);
=======
        stage_a.add_system(read_u32.system());
        stage_a.add_system(write_float.system());
        stage_a.add_system(read_u32_write_u64.system());
        stage_a.add_system(read_u64.system());
>>>>>>> 61ce3f7b

        // B systems

        fn write_u64(completed_systems: Res<CompletedSystems>, _query: Query<&mut u64>) {
            let mut completed_systems = completed_systems.completed_systems.lock();
            assert!(completed_systems.contains(READ_U64_SYSTEM_NAME));
            assert!(!completed_systems.contains(THREAD_LOCAL_SYSTEM_SYSTEM_NAME));
            assert!(!completed_systems.contains(WRITE_F32_SYSTEM_NAME));
            completed_systems.insert(WRITE_U64_SYSTEM_NAME);
        }

        fn thread_local_system(_world: &mut World, resources: &mut Resources) {
            let completed_systems = resources.get::<CompletedSystems>().unwrap();
            let mut completed_systems = completed_systems.completed_systems.lock();
            assert!(completed_systems.contains(WRITE_U64_SYSTEM_NAME));
            assert!(!completed_systems.contains(WRITE_F32_SYSTEM_NAME));
            completed_systems.insert(THREAD_LOCAL_SYSTEM_SYSTEM_NAME);
        }

        fn write_f32(completed_systems: Res<CompletedSystems>, _query: Query<&mut f32>) {
            let mut completed_systems = completed_systems.completed_systems.lock();
            assert!(completed_systems.contains(WRITE_U64_SYSTEM_NAME));
            assert!(completed_systems.contains(THREAD_LOCAL_SYSTEM_SYSTEM_NAME));
            assert!(!completed_systems.contains(READ_F64_RES_SYSTEM_NAME));
            completed_systems.insert(WRITE_F32_SYSTEM_NAME);
        }

<<<<<<< HEAD
        stage_b.add_system(write_u64);
        stage_b.add_system(thread_local_system);
        stage_b.add_system(write_f32);
=======
        stage_b.add_system(write_u64.system());
        stage_b.add_system(thread_local_system.system());
        stage_b.add_system(write_f32.system());
>>>>>>> 61ce3f7b

        // C systems

        fn read_f64_res(completed_systems: Res<CompletedSystems>, _f64_res: Res<f64>) {
            let mut completed_systems = completed_systems.completed_systems.lock();
            assert!(completed_systems.contains(WRITE_F32_SYSTEM_NAME));
            assert!(!completed_systems.contains(READ_ISIZE_WRITE_F64_RES_SYSTEM_NAME));
            assert!(!completed_systems.contains(WRITE_F64_RES_SYSTEM_NAME));
            completed_systems.insert(READ_F64_RES_SYSTEM_NAME);
        }

        fn read_isize_res(completed_systems: Res<CompletedSystems>, _isize_res: Res<isize>) {
            let mut completed_systems = completed_systems.completed_systems.lock();
            completed_systems.insert(READ_ISIZE_RES_SYSTEM_NAME);
        }

        fn read_isize_write_f64_res(
            completed_systems: Res<CompletedSystems>,
            _isize_res: Res<isize>,
            _f64_res: ResMut<f64>,
        ) {
            let mut completed_systems = completed_systems.completed_systems.lock();
            assert!(completed_systems.contains(READ_F64_RES_SYSTEM_NAME));
            assert!(!completed_systems.contains(WRITE_F64_RES_SYSTEM_NAME));
            completed_systems.insert(READ_ISIZE_WRITE_F64_RES_SYSTEM_NAME);
        }

        fn write_f64_res(completed_systems: Res<CompletedSystems>, _f64_res: ResMut<f64>) {
            let mut completed_systems = completed_systems.completed_systems.lock();
            assert!(completed_systems.contains(READ_F64_RES_SYSTEM_NAME));
            assert!(completed_systems.contains(READ_ISIZE_WRITE_F64_RES_SYSTEM_NAME));
            completed_systems.insert(WRITE_F64_RES_SYSTEM_NAME);
        }

<<<<<<< HEAD
        stage_c.add_system(read_f64_res);
        stage_c.add_system(read_isize_res);
        stage_c.add_system(read_isize_write_f64_res);
        stage_c.add_system(write_f64_res);

        fn run_and_validate(schedule: &mut Schedule, world: &mut World, resources: &mut Resources) {
            schedule.run(world, resources);
=======
        stage_c.add_system(read_f64_res.system());
        stage_c.add_system(read_isize_res.system());
        stage_c.add_system(read_isize_write_f64_res.system());
        stage_c.add_system(write_f64_res.system());

        fn run_and_validate(schedule: &mut Schedule, world: &mut World, resources: &mut Resources) {
            schedule.initialize_and_run(world, resources);
>>>>>>> 61ce3f7b

            let stage_a = schedule.get_stage::<SystemStage>("a").unwrap();
            let stage_b = schedule.get_stage::<SystemStage>("b").unwrap();
            let stage_c = schedule.get_stage::<SystemStage>("c").unwrap();

            let a_executor = stage_a
                .get_executor::<ParallelSystemStageExecutor>()
                .unwrap();
            let b_executor = stage_b
                .get_executor::<ParallelSystemStageExecutor>()
                .unwrap();
            let c_executor = stage_c
                .get_executor::<ParallelSystemStageExecutor>()
                .unwrap();

            assert_eq!(
                a_executor.system_dependents(),
                vec![vec![], vec![], vec![3], vec![]]
            );
            assert_eq!(
                b_executor.system_dependents(),
                vec![vec![1], vec![2], vec![]]
            );
            assert_eq!(
                c_executor.system_dependents(),
                vec![vec![2, 3], vec![], vec![3], vec![]]
            );

            let stage_a_len = a_executor.system_dependencies().len();
            let mut read_u64_deps = FixedBitSet::with_capacity(stage_a_len);
            read_u64_deps.insert(2);

            assert_eq!(
                a_executor.system_dependencies(),
                vec![
                    FixedBitSet::with_capacity(stage_a_len),
                    FixedBitSet::with_capacity(stage_a_len),
                    FixedBitSet::with_capacity(stage_a_len),
                    read_u64_deps,
                ]
            );

            let stage_b_len = b_executor.system_dependencies().len();
            let mut thread_local_deps = FixedBitSet::with_capacity(stage_b_len);
            thread_local_deps.insert(0);
            let mut write_f64_deps = FixedBitSet::with_capacity(stage_b_len);
            write_f64_deps.insert(1);
            assert_eq!(
                b_executor.system_dependencies(),
                vec![
                    FixedBitSet::with_capacity(stage_b_len),
                    thread_local_deps,
                    write_f64_deps
                ]
            );

            let stage_c_len = c_executor.system_dependencies().len();
            let mut read_isize_write_f64_res_deps = FixedBitSet::with_capacity(stage_c_len);
            read_isize_write_f64_res_deps.insert(0);
            let mut write_f64_res_deps = FixedBitSet::with_capacity(stage_c_len);
            write_f64_res_deps.insert(0);
            write_f64_res_deps.insert(2);
            assert_eq!(
                c_executor.system_dependencies(),
                vec![
                    FixedBitSet::with_capacity(stage_c_len),
                    FixedBitSet::with_capacity(stage_c_len),
                    read_isize_write_f64_res_deps,
                    write_f64_res_deps
                ]
            );

            let completed_systems = resources.get::<CompletedSystems>().unwrap();
            assert_eq!(
                completed_systems.completed_systems.lock().len(),
                11,
                "completed_systems should have been incremented once for each system"
            );
        }

        let mut schedule = Schedule::default();
        schedule.add_stage("a", stage_a);
        schedule.add_stage("b", stage_b);
        schedule.add_stage("c", stage_c);

        // Test the "clean start" case
        run_and_validate(&mut schedule, &mut world, &mut resources);

        // Stress test the "continue running" case
        for _ in 0..1000 {
            // run again (with completed_systems reset) to ensure executor works correctly across runs
            resources
                .get::<CompletedSystems>()
                .unwrap()
                .completed_systems
                .lock()
                .clear();
            run_and_validate(&mut schedule, &mut world, &mut resources);
        }
<<<<<<< HEAD
    }*/
=======
    }
>>>>>>> 61ce3f7b
}<|MERGE_RESOLUTION|>--- conflicted
+++ resolved
@@ -13,23 +13,6 @@
 pub struct Schedule {
     stages: HashMap<String, Box<dyn Stage>>,
     stage_order: Vec<String>,
-<<<<<<< HEAD
-    run_critria: RunCriteria,
-}
-
-impl Schedule {
-    pub fn with_stage<Params, S: IntoStage<Params>>(mut self, name: &str, stage: S) -> Self {
-        self.add_stage(name, stage.into_stage());
-        self
-    }
-
-    pub fn with_stage_after<Params, S: IntoStage<Params>>(
-        mut self,
-        target: &str,
-        name: &str,
-        stage: S,
-    ) -> Self {
-=======
     run_criteria: Option<Box<dyn System<In = (), Out = ShouldRun>>>,
     run_criteria_initialized: bool,
 }
@@ -41,83 +24,29 @@
     }
 
     pub fn with_stage_after<S: Stage>(mut self, target: &str, name: &str, stage: S) -> Self {
->>>>>>> 61ce3f7b
         self.add_stage_after(target, name, stage);
         self
     }
 
-<<<<<<< HEAD
-    pub fn with_stage_before<Params, S: IntoStage<Params>>(
-        mut self,
-        target: &str,
-        name: &str,
-        stage: S,
-    ) -> Self {
-=======
     pub fn with_stage_before<S: Stage>(mut self, target: &str, name: &str, stage: S) -> Self {
->>>>>>> 61ce3f7b
         self.add_stage_before(target, name, stage);
         self
     }
 
-<<<<<<< HEAD
-    pub fn with_run_criteria<S, Params, IntoS>(mut self, system: IntoS) -> Self
-    where
-        S: System<In = (), Out = ShouldRun>,
-        IntoS: IntoSystem<Params, S>,
-    {
-=======
     pub fn with_run_criteria<S: System<In = (), Out = ShouldRun>>(mut self, system: S) -> Self {
->>>>>>> 61ce3f7b
         self.set_run_criteria(system);
         self
     }
 
-<<<<<<< HEAD
-    pub fn with_system_in_stage<S, Params, IntoS>(
-        mut self,
-        stage_name: &'static str,
-        system: IntoS,
-    ) -> Self
-    where
-        S: System<In = (), Out = ()>,
-        IntoS: IntoSystem<Params, S>,
-    {
-=======
     pub fn with_system_in_stage<S: System<In = (), Out = ()>>(
         mut self,
         stage_name: &'static str,
         system: S,
     ) -> Self {
->>>>>>> 61ce3f7b
         self.add_system_to_stage(stage_name, system);
         self
     }
 
-<<<<<<< HEAD
-    pub fn set_run_criteria<S, Params, IntoS>(&mut self, system: IntoS) -> &mut Self
-    where
-        S: System<In = (), Out = ShouldRun>,
-        IntoS: IntoSystem<Params, S>,
-    {
-        self.run_critria.set(Box::new(system.system()));
-        self
-    }
-
-    pub fn add_stage<Params, S: IntoStage<Params>>(&mut self, name: &str, stage: S) -> &mut Self {
-        self.stage_order.push(name.to_string());
-        self.stages
-            .insert(name.to_string(), Box::new(stage.into_stage()));
-        self
-    }
-
-    pub fn add_stage_after<Params, S: IntoStage<Params>>(
-        &mut self,
-        target: &str,
-        name: &str,
-        stage: S,
-    ) -> &mut Self {
-=======
     pub fn set_run_criteria<S: System<In = (), Out = ShouldRun>>(
         &mut self,
         system: S,
@@ -134,7 +63,6 @@
     }
 
     pub fn add_stage_after<S: Stage>(&mut self, target: &str, name: &str, stage: S) -> &mut Self {
->>>>>>> 61ce3f7b
         if self.stages.get(name).is_some() {
             panic!("Stage already exists: {}.", name);
         }
@@ -147,26 +75,12 @@
             .map(|(i, _)| i)
             .unwrap_or_else(|| panic!("Target stage does not exist: {}.", target));
 
-<<<<<<< HEAD
-        self.stages
-            .insert(name.to_string(), Box::new(stage.into_stage()));
-=======
         self.stages.insert(name.to_string(), Box::new(stage));
->>>>>>> 61ce3f7b
         self.stage_order.insert(target_index + 1, name.to_string());
         self
     }
 
-<<<<<<< HEAD
-    pub fn add_stage_before<Params, S: IntoStage<Params>>(
-        &mut self,
-        target: &str,
-        name: &str,
-        stage: S,
-    ) -> &mut Self {
-=======
     pub fn add_stage_before<S: Stage>(&mut self, target: &str, name: &str, stage: S) -> &mut Self {
->>>>>>> 61ce3f7b
         if self.stages.get(name).is_some() {
             panic!("Stage already exists: {}.", name);
         }
@@ -179,33 +93,16 @@
             .map(|(i, _)| i)
             .unwrap_or_else(|| panic!("Target stage does not exist: {}.", target));
 
-<<<<<<< HEAD
-        self.stages
-            .insert(name.to_string(), Box::new(stage.into_stage()));
-=======
         self.stages.insert(name.to_string(), Box::new(stage));
->>>>>>> 61ce3f7b
         self.stage_order.insert(target_index, name.to_string());
         self
     }
 
-<<<<<<< HEAD
-    pub fn add_system_to_stage<S, Params, IntoS>(
-        &mut self,
-        stage_name: &'static str,
-        system: IntoS,
-    ) -> &mut Self
-    where
-        S: System<In = (), Out = ()>,
-        IntoS: IntoSystem<Params, S>,
-    {
-=======
     pub fn add_system_to_stage<S: System<In = (), Out = ()>>(
         &mut self,
         stage_name: &'static str,
         system: S,
     ) -> &mut Self {
->>>>>>> 61ce3f7b
         let stage = self
             .get_stage_mut::<SystemStage>(stage_name)
             .unwrap_or_else(|| {
@@ -214,11 +111,7 @@
                     stage_name
                 )
             });
-<<<<<<< HEAD
-        stage.add_system(system);
-=======
         stage.add_system(system.system());
->>>>>>> 61ce3f7b
         self
     }
 
@@ -229,11 +122,7 @@
     ) -> &mut Self {
         let stage = self
             .get_stage_mut::<T>(name)
-<<<<<<< HEAD
-            .expect("stage does not exist or is the wrong type");
-=======
             .unwrap_or_else(|| panic!("stage '{}' does not exist or is the wrong type", name));
->>>>>>> 61ce3f7b
         func(stage);
         self
     }
@@ -260,14 +149,6 @@
             stage.run(world, resources);
         }
     }
-<<<<<<< HEAD
-}
-
-impl Stage for Schedule {
-    fn run(&mut self, world: &mut World, resources: &mut Resources) {
-        loop {
-            match self.run_critria.should_run(world, resources) {
-=======
 
     /// Shorthand for [Schedule::initialize] and [Schedule::run]
     pub fn initialize_and_run(&mut self, world: &mut World, resources: &mut Resources) {
@@ -303,7 +184,6 @@
             };
 
             match should_run {
->>>>>>> 61ce3f7b
                 ShouldRun::No => return,
                 ShouldRun::Yes => {
                     self.run_once(world, resources);
@@ -312,12 +192,6 @@
                 ShouldRun::YesAndLoop => {
                     self.run_once(world, resources);
                 }
-<<<<<<< HEAD
-                ShouldRun::NoAndLoop => {
-                    panic!("`NoAndLoop` run criteria would loop infinitely in this situation.")
-                }
-=======
->>>>>>> 61ce3f7b
             }
         }
     }
@@ -328,69 +202,13 @@
     resources.clear_trackers();
 }
 
-<<<<<<< HEAD
-pub enum ShouldRun {
-    /// No, the system should not run
-    No,
-    /// Yes, the system should run
-    Yes,
-    /// Yes, the system should run and after running, the criteria should be checked again.
-    YesAndLoop,
-    /// No, the system should not run right now, but the criteria should be checked again later.
-    NoAndLoop,
-}
-
-pub(crate) struct RunCriteria {
-    criteria_system: Option<Box<dyn System<In = (), Out = ShouldRun>>>,
-    initialized: bool,
-}
-
-impl Default for RunCriteria {
-    fn default() -> Self {
-        Self {
-            criteria_system: None,
-            initialized: false,
-        }
-    }
-}
-
-impl RunCriteria {
-    pub fn set(&mut self, criteria_system: Box<dyn System<In = (), Out = ShouldRun>>) {
-        self.criteria_system = Some(criteria_system);
-        self.initialized = false;
-    }
-
-    pub fn should_run(&mut self, world: &mut World, resources: &mut Resources) -> ShouldRun {
-        if let Some(ref mut run_criteria) = self.criteria_system {
-            if !self.initialized {
-                run_criteria.initialize(world, resources);
-                self.initialized = true;
-            }
-            let should_run = run_criteria.run((), world, resources);
-            run_criteria.run_exclusive(world, resources);
-            // don't run when no result is returned or false is returned
-            should_run.unwrap_or(ShouldRun::No)
-        } else {
-            ShouldRun::Yes
-        }
-    }
-}
-
-=======
->>>>>>> 61ce3f7b
 #[cfg(test)]
 mod tests {
     use crate::{
         resource::{Res, ResMut, Resources},
-<<<<<<< HEAD
-        schedule::{ParallelSystemStageExecutor, Schedule, Stage, SystemStage},
-        system::Query,
-        Commands, Entity, World,
-=======
         schedule::{ParallelSystemStageExecutor, Schedule, SystemStage},
         system::Query,
         Commands, Entity, IntoSystem, World,
->>>>>>> 61ce3f7b
     };
     use bevy_tasks::{ComputeTaskPool, TaskPool};
     use fixedbitset::FixedBitSet;
@@ -424,15 +242,6 @@
 
         let mut schedule = Schedule::default();
         let mut pre_archetype_change = SystemStage::parallel();
-<<<<<<< HEAD
-        pre_archetype_change.add_system(insert);
-        schedule.add_stage("PreArchetypeChange", pre_archetype_change);
-        let mut post_archetype_change = SystemStage::parallel();
-        post_archetype_change.add_system(read);
-        schedule.add_stage("PostArchetypeChange", post_archetype_change);
-
-        schedule.run(&mut world, &mut resources);
-=======
         pre_archetype_change.add_system(insert.system());
         schedule.add_stage("PreArchetypeChange", pre_archetype_change);
         let mut post_archetype_change = SystemStage::parallel();
@@ -440,7 +249,6 @@
         schedule.add_stage("PostArchetypeChange", post_archetype_change);
 
         schedule.initialize_and_run(&mut world, &mut resources);
->>>>>>> 61ce3f7b
     }
 
     #[test]
@@ -464,28 +272,16 @@
         }
 
         let mut update = SystemStage::parallel();
-<<<<<<< HEAD
-        update.add_system(insert);
-        update.add_system(read);
-=======
         update.add_system(insert.system());
         update.add_system(read.system());
->>>>>>> 61ce3f7b
 
         let mut schedule = Schedule::default();
         schedule.add_stage("update", update);
 
-<<<<<<< HEAD
-        schedule.run(&mut world, &mut resources);
-    }
-
-    /*#[test]
-=======
         schedule.initialize_and_run(&mut world, &mut resources);
     }
 
     #[test]
->>>>>>> 61ce3f7b
     fn schedule() {
         let mut world = World::new();
         let mut resources = Resources::default();
@@ -547,17 +343,10 @@
             completed_systems.insert(READ_U64_SYSTEM_NAME);
         }
 
-<<<<<<< HEAD
-        stage_a.add_system(read_u32);
-        stage_a.add_system(write_float);
-        stage_a.add_system(read_u32_write_u64);
-        stage_a.add_system(read_u64);
-=======
         stage_a.add_system(read_u32.system());
         stage_a.add_system(write_float.system());
         stage_a.add_system(read_u32_write_u64.system());
         stage_a.add_system(read_u64.system());
->>>>>>> 61ce3f7b
 
         // B systems
 
@@ -585,15 +374,9 @@
             completed_systems.insert(WRITE_F32_SYSTEM_NAME);
         }
 
-<<<<<<< HEAD
-        stage_b.add_system(write_u64);
-        stage_b.add_system(thread_local_system);
-        stage_b.add_system(write_f32);
-=======
         stage_b.add_system(write_u64.system());
         stage_b.add_system(thread_local_system.system());
         stage_b.add_system(write_f32.system());
->>>>>>> 61ce3f7b
 
         // C systems
 
@@ -628,15 +411,6 @@
             completed_systems.insert(WRITE_F64_RES_SYSTEM_NAME);
         }
 
-<<<<<<< HEAD
-        stage_c.add_system(read_f64_res);
-        stage_c.add_system(read_isize_res);
-        stage_c.add_system(read_isize_write_f64_res);
-        stage_c.add_system(write_f64_res);
-
-        fn run_and_validate(schedule: &mut Schedule, world: &mut World, resources: &mut Resources) {
-            schedule.run(world, resources);
-=======
         stage_c.add_system(read_f64_res.system());
         stage_c.add_system(read_isize_res.system());
         stage_c.add_system(read_isize_write_f64_res.system());
@@ -644,7 +418,6 @@
 
         fn run_and_validate(schedule: &mut Schedule, world: &mut World, resources: &mut Resources) {
             schedule.initialize_and_run(world, resources);
->>>>>>> 61ce3f7b
 
             let stage_a = schedule.get_stage::<SystemStage>("a").unwrap();
             let stage_b = schedule.get_stage::<SystemStage>("b").unwrap();
@@ -744,9 +517,5 @@
                 .clear();
             run_and_validate(&mut schedule, &mut world, &mut resources);
         }
-<<<<<<< HEAD
-    }*/
-=======
-    }
->>>>>>> 61ce3f7b
+    }
 }