[package]
name = "bevy_ecs"
version = "0.4.0"
edition = "2018"
authors = [
    "Bevy Contributors <bevyengine@gmail.com>",
    "Carter Anderson <mcanders1@gmail.com>",
]
description = "Bevy Engine's entity component system"
homepage = "https://bevyengine.org"
repository = "https://github.com/bevyengine/bevy"
license = "Apache-2.0"
keywords = ["ecs", "game", "bevy"]
categories = ["game-engines", "data-structures"]

[features]
trace = []

[dependencies]
bevy_tasks = { path = "../bevy_tasks", version = "0.4.0" }
bevy_utils = { path = "../bevy_utils", version = "0.4.0" }
bevy_ecs_macros = { path = "macros", version = "0.4.0" }
fxhash = "0.2"
<<<<<<< HEAD
async-channel = "1.4.2"
rand = "0.7.3"
=======
rand = "0.8.0"
>>>>>>> a880b545
serde = "1.0"
thiserror = "1.0"
fixedbitset = "0.3.1"
bitflags = "1.2.1"
downcast-rs = "1.2.0"
parking_lot = "0.11.0"
lazy_static = { version = "1.4.0" }

[dev-dependencies]
bencher = "0.1.5"

[[bench]]
name = "bench"
harness = false
required-features = ["macros"]<|MERGE_RESOLUTION|>--- conflicted
+++ resolved
@@ -21,12 +21,8 @@
 bevy_utils = { path = "../bevy_utils", version = "0.4.0" }
 bevy_ecs_macros = { path = "macros", version = "0.4.0" }
 fxhash = "0.2"
-<<<<<<< HEAD
 async-channel = "1.4.2"
-rand = "0.7.3"
-=======
 rand = "0.8.0"
->>>>>>> a880b545
 serde = "1.0"
 thiserror = "1.0"
 fixedbitset = "0.3.1"
