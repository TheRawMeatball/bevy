--- conflicted
+++ resolved
@@ -164,17 +164,6 @@
 
     app.resources.insert_thread_local(event_loop.create_proxy());
 
-<<<<<<< HEAD
-    // Create Windows and WinitWindows resources, so startup systems
-    // in below app.initialize() have access to them.
-    handle_create_window_events(
-        &mut app.resources,
-        &event_loop,
-        &mut create_window_event_reader,
-    );
-
-=======
->>>>>>> 61ce3f7b
     trace!("Entering winit event loop");
 
     let should_return_from_run = app
