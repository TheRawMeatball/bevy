use crate::{
    app::{App, AppExit},
    plugin::Plugin,
    CoreStage, PluginGroup, PluginGroupBuilder, StartupStage,
};
use bevy_ecs::{
    component::{Component, ComponentDescriptor},
    event::Events,
    schedule::{
<<<<<<< HEAD
        RunCriteriaDescriptor, RunOnce, Schedule, Stage, StageLabel, State, StateChange,
        SystemDescriptor, SystemSet, SystemStage,
=======
        IntoSystemDescriptor, RunOnce, Schedule, Stage, StageLabel, State, SystemSet, SystemStage,
>>>>>>> c893b992
    },
    system::{IntoExclusiveSystem, IntoSystem},
    world::{FromWorld, World},
};
use bevy_utils::tracing::debug;

/// Configure [App]s using the builder pattern
pub struct AppBuilder {
    pub app: App,
}

impl Default for AppBuilder {
    fn default() -> Self {
        let mut app_builder = AppBuilder {
            app: App::default(),
        };

        #[cfg(feature = "bevy_reflect")]
        app_builder.init_resource::<bevy_reflect::TypeRegistryArc>();

        app_builder
            .add_default_stages()
            .add_event::<AppExit>()
            .add_system_to_stage(CoreStage::Last, World::clear_trackers.exclusive_system());

        #[cfg(feature = "bevy_ci_testing")]
        {
            crate::ci_testing::setup_app(&mut app_builder);
        }
        app_builder
    }
}

impl AppBuilder {
    pub fn empty() -> AppBuilder {
        AppBuilder {
            app: App::default(),
        }
    }

    /// Start the application (through main runner)
    ///
    /// Runs the application main loop.
    ///
    /// Usually the main loop is handled by Bevy integrated plugins (`winit`), but
    /// but one can also set the runner function through [`AppBuilder::set_runner`].
    ///
    /// ## Example
    /// ```
    /// # use bevy_app::prelude::*;
    /// #
    /// App::build()
    ///     // all required plugin insertions, systems, etc inserted here
    ///     // finally, call:
    ///     .run();
    /// ```
    pub fn run(&mut self) {
        let app = std::mem::take(&mut self.app);
        app.run();
    }

    pub fn world(&mut self) -> &World {
        &self.app.world
    }

    pub fn world_mut(&mut self) -> &mut World {
        &mut self.app.world
    }

    pub fn set_world(&mut self, world: World) -> &mut Self {
        self.app.world = world;
        self
    }

    pub fn add_stage<S: Stage>(&mut self, label: impl StageLabel, stage: S) -> &mut Self {
        self.app.schedule.add_stage(label, stage);
        self
    }

    pub fn add_stage_after<S: Stage>(
        &mut self,
        target: impl StageLabel,
        label: impl StageLabel,
        stage: S,
    ) -> &mut Self {
        self.app.schedule.add_stage_after(target, label, stage);
        self
    }

    pub fn add_stage_before<S: Stage>(
        &mut self,
        target: impl StageLabel,
        label: impl StageLabel,
        stage: S,
    ) -> &mut Self {
        self.app.schedule.add_stage_before(target, label, stage);
        self
    }

    pub fn add_startup_stage<S: Stage>(&mut self, label: impl StageLabel, stage: S) -> &mut Self {
        self.app
            .schedule
            .stage(CoreStage::Startup, |schedule: &mut Schedule| {
                schedule.add_stage(label, stage)
            });
        self
    }

    pub fn add_startup_stage_after<S: Stage>(
        &mut self,
        target: impl StageLabel,
        label: impl StageLabel,
        stage: S,
    ) -> &mut Self {
        self.app
            .schedule
            .stage(CoreStage::Startup, |schedule: &mut Schedule| {
                schedule.add_stage_after(target, label, stage)
            });
        self
    }

    pub fn add_startup_stage_before<S: Stage>(
        &mut self,
        target: impl StageLabel,
        label: impl StageLabel,
        stage: S,
    ) -> &mut Self {
        self.app
            .schedule
            .stage(CoreStage::Startup, |schedule: &mut Schedule| {
                schedule.add_stage_before(target, label, stage)
            });
        self
    }

    pub fn stage<T: Stage, F: FnOnce(&mut T) -> &mut T>(
        &mut self,
        label: impl StageLabel,
        func: F,
    ) -> &mut Self {
        self.app.schedule.stage(label, func);
        self
    }

    /// Adds a system that runs every time `app.update()` is called by the runner
    ///
    /// Systems are the main building block in the Bevy ECS app model. You can define
    /// normal rust functions, and call `.system()` to make them be Bevy systems.
    ///
    /// System functions can have parameters, through which one can query and
    /// mutate Bevy ECS states.
    /// See [The Bevy Book](https://bevyengine.org/learn/book/introduction/) for more information.
    ///
    /// Systems are run in parallel, and the execution order is not deterministic.
    /// If you want more fine-grained control for order, see [`AppBuilder::add_system_to_stage`].
    ///
    /// For adding a system that runs only at app startup, see [`AppBuilder::add_startup_system`].
    ///
    /// ## Example
    /// ```
    /// # use bevy_app::prelude::*;
    /// # use bevy_ecs::prelude::*;
    /// #
    /// fn my_system(_commands: Commands) {
    ///     println!("My system, triggered once per frame");
    /// }
    ///
    /// App::build()
    ///     .add_system(my_system.system());
    /// ```
    pub fn add_system<Params>(&mut self, system: impl IntoSystemDescriptor<Params>) -> &mut Self {
        self.add_system_to_stage(CoreStage::Update, system)
    }

    pub fn add_system_set(&mut self, system_set: SystemSet) -> &mut Self {
        self.add_system_set_to_stage(CoreStage::Update, system_set)
    }

    pub fn add_system_to_stage<Params>(
        &mut self,
        stage_label: impl StageLabel,
        system: impl IntoSystemDescriptor<Params>,
    ) -> &mut Self {
        self.app.schedule.add_system_to_stage(stage_label, system);
        self
    }

    pub fn add_system_set_to_stage(
        &mut self,
        stage_label: impl StageLabel,
        system_set: SystemSet,
    ) -> &mut Self {
        self.app
            .schedule
            .add_system_set_to_stage(stage_label, system_set);
        self
    }

    /// Adds a system that is run once at application startup
    ///
    /// Startup systems run exactly once BEFORE all other systems. These are generally used for
    /// app initialization code (ex: adding entities and resources).
    ///
    /// * For adding a system that runs for every frame, see [`AppBuilder::add_system`].
    /// * For adding a system to specific stage, see [`AppBuilder::add_system_to_stage`].
    ///
    /// ## Example
    /// ```
    /// # use bevy_app::prelude::*;
    /// # use bevy_ecs::prelude::*;
    /// #
    /// fn my_startup_system(_commands: Commands) {
    ///     println!("My startup system");
    /// }
    ///
    /// App::build()
    ///     .add_startup_system(my_startup_system.system());
    /// ```
    pub fn add_startup_system<Params>(
        &mut self,
        system: impl IntoSystemDescriptor<Params>,
    ) -> &mut Self {
        self.add_startup_system_to_stage(StartupStage::Startup, system)
    }

    pub fn add_startup_system_set(&mut self, system_set: SystemSet) -> &mut Self {
        self.add_startup_system_set_to_stage(StartupStage::Startup, system_set)
    }

    pub fn add_startup_system_to_stage<Params>(
        &mut self,
        stage_label: impl StageLabel,
        system: impl IntoSystemDescriptor<Params>,
    ) -> &mut Self {
        self.app
            .schedule
            .stage(CoreStage::Startup, |schedule: &mut Schedule| {
                schedule.add_system_to_stage(stage_label, system)
            });
        self
    }

<<<<<<< HEAD
    pub fn add_system_run_criteria(&mut self, run_criteria: RunCriteriaDescriptor) -> &mut Self {
        self.add_system_run_criteria_to_stage(CoreStage::Update, run_criteria)
    }

    pub fn add_system_run_criteria_to_stage(
        &mut self,
        stage_label: impl StageLabel,
        run_criteria: RunCriteriaDescriptor,
    ) -> &mut Self {
        self.app
            .schedule
            .stage(stage_label, |stage: &mut SystemStage| {
                stage.add_system_run_criteria(run_criteria)
=======
    pub fn add_startup_system_set_to_stage(
        &mut self,
        stage_label: impl StageLabel,
        system_set: SystemSet,
    ) -> &mut Self {
        self.app
            .schedule
            .stage(CoreStage::Startup, |schedule: &mut Schedule| {
                schedule.add_system_set_to_stage(stage_label, system_set)
>>>>>>> c893b992
            });
        self
    }

    /// Adds a new [State] with the given `initial` value.
    /// This inserts a new `State<T>` resource and adds a new "driver" to [CoreStage::Update].
    /// Each stage that uses `State<T>` for system run criteria needs a driver. If you need to use
    /// your state in a different stage, consider using [Self::add_state_to_stage] or manually
    /// adding [State::get_driver] to additional stages you need it in.
    pub fn add_state<T>(&mut self, initial: T) -> &mut Self
    where
        T: Component + Clone,
    {
        self.add_state_to_stage(CoreStage::Update, initial)
    }

    /// Adds a new [State] with the given `initial` value.
    /// This inserts a new `State<T>` resource and adds a new "driver" to the given stage.
    /// Each stage that uses `State<T>` for system run criteria needs a driver. If you need to use
    /// your state in more than one stage, consider manually adding [State::get_driver] to the
    /// stages you need it in.
    pub fn add_state_to_stage<T>(&mut self, stage: impl StageLabel, initial: T) -> &mut Self
    where
        T: Component + Clone,
    {
        let (state, scratch) = State::new(initial);
        self.insert_resource(state)
            .insert_resource(scratch)
            .add_event::<StateChange<T>>()
            .add_system_run_criteria_to_stage(stage, State::<T>::get_driver())
    }

    pub fn add_default_stages(&mut self) -> &mut Self {
        self.add_stage(CoreStage::First, SystemStage::parallel())
            .add_stage(
                CoreStage::Startup,
                Schedule::default()
                    .with_run_criteria(RunOnce::default())
                    .with_stage(StartupStage::PreStartup, SystemStage::parallel())
                    .with_stage(StartupStage::Startup, SystemStage::parallel())
                    .with_stage(StartupStage::PostStartup, SystemStage::parallel()),
            )
            .add_stage(CoreStage::PreUpdate, SystemStage::parallel())
            .add_stage(CoreStage::Update, SystemStage::parallel())
            .add_stage(CoreStage::PostUpdate, SystemStage::parallel())
            .add_stage(CoreStage::Last, SystemStage::parallel())
    }

    /// Setup the application to manage events of type `T`.
    ///
    /// This is done by adding a `Resource` of type `Events::<T>`,
    /// and inserting a `Events::<T>::update_system` system into `CoreStage::First`.
    pub fn add_event<T>(&mut self) -> &mut Self
    where
        T: Component,
    {
        self.insert_resource(Events::<T>::default())
            .add_system_to_stage(CoreStage::First, Events::<T>::update_system.system())
    }

    /// Inserts a resource to the current [App] and overwrites any resource previously added of the same type.
    ///
    /// A resource in Bevy represents globally unique data. Resources must be added to Bevy Apps
    /// before using them. This happens with [`AppBuilder::insert_resource`].
    ///
    /// See also `init_resource` for resources that implement `Default` or [`FromResources`].
    ///
    /// ## Example
    /// ```
    /// # use bevy_app::prelude::*;
    /// #
    /// struct MyCounter {
    ///     counter: usize,
    /// }
    ///
    /// App::build()
    ///    .insert_resource(MyCounter { counter: 0 });
    /// ```
    pub fn insert_resource<T>(&mut self, resource: T) -> &mut Self
    where
        T: Component,
    {
        self.app.world.insert_resource(resource);
        self
    }

    /// Inserts a non-send resource to the app
    ///
    /// You usually want to use `insert_resource`, but there are some special cases when a resource must
    /// be non-send.
    ///
    /// ## Example
    /// ```
    /// # use bevy_app::prelude::*;
    /// #
    /// struct MyCounter {
    ///     counter: usize,
    /// }
    ///
    /// App::build()
    ///     .insert_non_send_resource(MyCounter { counter: 0 });
    /// ```
    pub fn insert_non_send_resource<T>(&mut self, resource: T) -> &mut Self
    where
        T: 'static,
    {
        self.app.world.insert_non_send(resource);
        self
    }

    /// Initialize a resource in the current [App], if it does not exist yet
    ///
    /// Adds a resource that implements `Default` or [`FromResources`] trait.
    /// If the resource already exists, `init_resource` does nothing.
    ///
    /// ## Example
    /// ```
    /// # use bevy_app::prelude::*;
    /// #
    /// struct MyCounter {
    ///     counter: usize,
    /// }
    ///
    /// impl Default for MyCounter {
    ///     fn default() -> MyCounter {
    ///         MyCounter {
    ///             counter: 100
    ///         }
    ///     }
    /// }
    ///
    /// App::build()
    ///     .init_resource::<MyCounter>();
    /// ```
    pub fn init_resource<R>(&mut self) -> &mut Self
    where
        R: FromWorld + Send + Sync + 'static,
    {
        // PERF: We could avoid double hashing here, since the `from_resources` call is guaranteed
        // not to modify the map. However, we would need to be borrowing resources both
        // mutably and immutably, so we would need to be extremely certain this is correct
        if !self.world_mut().contains_resource::<R>() {
            let resource = R::from_world(self.world_mut());
            self.insert_resource(resource);
        }
        self
    }

    pub fn init_non_send_resource<R>(&mut self) -> &mut Self
    where
        R: FromWorld + 'static,
    {
        // See perf comment in init_resource
        if self.app.world.get_non_send_resource::<R>().is_none() {
            let resource = R::from_world(self.world_mut());
            self.app.world.insert_non_send(resource);
        }
        self
    }

    /// Sets the main runner loop function for this Bevy App
    ///
    /// Usually the main loop is handled by Bevy integrated plugins ([`WinitPlugin`]), but
    /// in some cases one might wish to implement their own main loop.
    ///
    /// This method sets the main loop function, overwriting a previous runner if any.
    ///
    /// ## Example
    /// ```
    /// # use bevy_app::prelude::*;
    /// #
    /// fn my_runner(mut app: App) {
    ///     loop {
    ///         println!("In main loop");
    ///         app.update();
    ///     }
    /// }
    ///
    /// App::build()
    ///     .set_runner(my_runner);
    /// ```
    pub fn set_runner(&mut self, run_fn: impl Fn(App) + 'static) -> &mut Self {
        self.app.runner = Box::new(run_fn);
        self
    }

    /// Adds a single plugin
    ///
    /// One of Bevy's core principles is modularity. All Bevy engine features are implemented
    /// as plugins. This includes internal features like the renderer.
    ///
    /// Bevy also provides a few sets of default plugins. See [`AppBuilder::add_plugins`].
    ///
    /// ## Example
    /// ```
    /// # use bevy_app::prelude::*;
    /// #
    /// App::build().add_plugin(bevy_log::LogPlugin::default());
    /// ```
    pub fn add_plugin<T>(&mut self, plugin: T) -> &mut Self
    where
        T: Plugin,
    {
        debug!("added plugin: {}", plugin.name());
        plugin.build(self);
        self
    }

    /// Adds a group of plugins
    ///
    /// Bevy plugins can be grouped into a set of plugins. Bevy provides
    /// built-in PluginGroups that provide core engine functionality.
    ///
    /// The plugin groups available by default are [`DefaultPlugins`] and [`MinimalPlugins`].
    ///
    /// ## Example
    /// ```
    /// # use bevy_app::{prelude::*, PluginGroupBuilder};
    /// #
    /// # // Dummy created to avoid using bevy_internal, which pulls in to many dependencies.
    /// # struct MinimalPlugins;
    /// # impl PluginGroup for MinimalPlugins {
    /// #     fn build(&mut self, group: &mut PluginGroupBuilder){;}
    /// # }
    /// #
    /// App::build()
    ///     .add_plugins(MinimalPlugins);
    /// ```
    pub fn add_plugins<T: PluginGroup>(&mut self, mut group: T) -> &mut Self {
        let mut plugin_group_builder = PluginGroupBuilder::default();
        group.build(&mut plugin_group_builder);
        plugin_group_builder.finish(self);
        self
    }

    /// Adds a group of plugins with an initializer method
    ///
    /// Can be used to add a group of plugins, where the group is modified
    /// before insertion into Bevy application. For example, you can add
    /// extra plugins at a specific place in the plugin group, or deactivate
    /// specific plugins while keeping the rest.
    ///
    /// ## Example
    /// ```
    /// # use bevy_app::{prelude::*, PluginGroupBuilder};
    /// #
    /// # // Dummies created to avoid using bevy_internal which pulls in to many dependencies.
    /// # struct DefaultPlugins;
    /// # impl PluginGroup for DefaultPlugins {
    /// #     fn build(&mut self, group: &mut PluginGroupBuilder){
    /// #         group.add(bevy_log::LogPlugin::default());
    /// #     }
    /// # }
    /// #
    /// # struct MyOwnPlugin;
    /// # impl Plugin for MyOwnPlugin {
    /// #     fn build(&self, app: &mut AppBuilder){;}
    /// # }
    /// #
    /// App::build()
    ///      .add_plugins_with(DefaultPlugins, |group| {
    ///             group.add_before::<bevy_log::LogPlugin, _>(MyOwnPlugin)
    ///         });
    /// ```
    pub fn add_plugins_with<T, F>(&mut self, mut group: T, func: F) -> &mut Self
    where
        T: PluginGroup,
        F: FnOnce(&mut PluginGroupBuilder) -> &mut PluginGroupBuilder,
    {
        let mut plugin_group_builder = PluginGroupBuilder::default();
        group.build(&mut plugin_group_builder);
        func(&mut plugin_group_builder);
        plugin_group_builder.finish(self);
        self
    }

    /// Registers a new component using the given [ComponentDescriptor]. Components do not need to
    /// be manually registered. This just provides a way to override default configuration.
    /// Attempting to register a component with a type that has already been used by [World]
    /// will result in an error.
    ///
    /// See [World::register_component]
    pub fn register_component(&mut self, descriptor: ComponentDescriptor) -> &mut Self {
        self.world_mut().register_component(descriptor).unwrap();
        self
    }

    #[cfg(feature = "bevy_reflect")]
    pub fn register_type<T: bevy_reflect::GetTypeRegistration>(&mut self) -> &mut Self {
        {
            let registry = self
                .world_mut()
                .get_resource_mut::<bevy_reflect::TypeRegistryArc>()
                .unwrap();
            registry.write().register::<T>();
        }
        self
    }
}<|MERGE_RESOLUTION|>--- conflicted
+++ resolved
@@ -7,12 +7,8 @@
     component::{Component, ComponentDescriptor},
     event::Events,
     schedule::{
-<<<<<<< HEAD
-        RunCriteriaDescriptor, RunOnce, Schedule, Stage, StageLabel, State, StateChange,
-        SystemDescriptor, SystemSet, SystemStage,
-=======
-        IntoSystemDescriptor, RunOnce, Schedule, Stage, StageLabel, State, SystemSet, SystemStage,
->>>>>>> c893b992
+        IntoSystemDescriptor, RunCriteriaDescriptor, RunOnce, Schedule, Stage, StageLabel, State,
+        StateChange, SystemSet, SystemStage,
     },
     system::{IntoExclusiveSystem, IntoSystem},
     world::{FromWorld, World},
@@ -256,7 +252,6 @@
         self
     }
 
-<<<<<<< HEAD
     pub fn add_system_run_criteria(&mut self, run_criteria: RunCriteriaDescriptor) -> &mut Self {
         self.add_system_run_criteria_to_stage(CoreStage::Update, run_criteria)
     }
@@ -270,7 +265,9 @@
             .schedule
             .stage(stage_label, |stage: &mut SystemStage| {
                 stage.add_system_run_criteria(run_criteria)
-=======
+            });
+        self
+    }
     pub fn add_startup_system_set_to_stage(
         &mut self,
         stage_label: impl StageLabel,
@@ -280,7 +277,6 @@
             .schedule
             .stage(CoreStage::Startup, |schedule: &mut Schedule| {
                 schedule.add_system_set_to_stage(stage_label, system_set)
->>>>>>> c893b992
             });
         self
     }
