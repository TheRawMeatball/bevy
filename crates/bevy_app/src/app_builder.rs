use std::{any::Any, hash::Hash};

use crate::{
    app::{App, AppExit},
    event::Events,
    plugin::Plugin,
    stage, startup_stage, PluginGroup, PluginGroupBuilder,
};
use bevy_ecs::{
<<<<<<< HEAD
    clear_trackers_system, FromResources, IntoStage, IntoSystem, Resource, Resources, RunOnce,
    Schedule, Stage, State, StateStage, System, SystemStage, World,
=======
    clear_trackers_system, FromResources, IntoSystem, Resource, Resources, RunOnce, Schedule,
    Stage, StateStage, System, SystemStage, World,
>>>>>>> 61ce3f7b
};
use bevy_utils::tracing::debug;

/// Configure [App]s using the builder pattern
pub struct AppBuilder {
    pub app: App,
}

impl Default for AppBuilder {
    fn default() -> Self {
        let mut app_builder = AppBuilder {
            app: App::default(),
        };

        app_builder
            .add_default_stages()
            .add_event::<AppExit>()
<<<<<<< HEAD
            .add_system_to_stage(stage::LAST, clear_trackers_system);
=======
            .add_system_to_stage(stage::LAST, clear_trackers_system.system());
>>>>>>> 61ce3f7b
        app_builder
    }
}

impl AppBuilder {
    pub fn empty() -> AppBuilder {
        AppBuilder {
            app: App::default(),
        }
    }

    pub fn resources(&self) -> &Resources {
        &self.app.resources
    }

    pub fn resources_mut(&mut self) -> &mut Resources {
        &mut self.app.resources
    }

    pub fn run(&mut self) {
        let app = std::mem::take(&mut self.app);
        app.run();
    }

    pub fn set_world(&mut self, world: World) -> &mut Self {
        self.app.world = world;
        self
    }

<<<<<<< HEAD
    pub fn add_stage<Params, S: IntoStage<Params>>(
        &mut self,
        name: &'static str,
        stage: S,
    ) -> &mut Self {
=======
    pub fn add_stage<S: Stage>(&mut self, name: &'static str, stage: S) -> &mut Self {
>>>>>>> 61ce3f7b
        self.app.schedule.add_stage(name, stage);
        self
    }

<<<<<<< HEAD
    pub fn add_stage_after<Params, S: IntoStage<Params>>(
=======
    pub fn add_stage_after<S: Stage>(
>>>>>>> 61ce3f7b
        &mut self,
        target: &'static str,
        name: &'static str,
        stage: S,
    ) -> &mut Self {
        self.app.schedule.add_stage_after(target, name, stage);
        self
    }

<<<<<<< HEAD
    pub fn add_stage_before<Params, S: IntoStage<Params>>(
=======
    pub fn add_stage_before<S: Stage>(
>>>>>>> 61ce3f7b
        &mut self,
        target: &'static str,
        name: &'static str,
        stage: S,
    ) -> &mut Self {
        self.app.schedule.add_stage_before(target, name, stage);
        self
    }

<<<<<<< HEAD
    pub fn add_startup_stage<Params, S: IntoStage<Params>>(
        &mut self,
        name: &'static str,
        stage: S,
    ) -> &mut Self {
=======
    pub fn add_startup_stage<S: Stage>(&mut self, name: &'static str, stage: S) -> &mut Self {
>>>>>>> 61ce3f7b
        self.app
            .schedule
            .stage(stage::STARTUP, |schedule: &mut Schedule| {
                schedule.add_stage(name, stage)
            });
        self
    }

<<<<<<< HEAD
    pub fn add_startup_stage_after<Params, S: IntoStage<Params>>(
=======
    pub fn add_startup_stage_after<S: Stage>(
>>>>>>> 61ce3f7b
        &mut self,
        target: &'static str,
        name: &'static str,
        stage: S,
    ) -> &mut Self {
        self.app
            .schedule
            .stage(stage::STARTUP, |schedule: &mut Schedule| {
                schedule.add_stage_after(target, name, stage)
            });
        self
    }

<<<<<<< HEAD
    pub fn add_startup_stage_before<Params, S: IntoStage<Params>>(
=======
    pub fn add_startup_stage_before<S: Stage>(
>>>>>>> 61ce3f7b
        &mut self,
        target: &'static str,
        name: &'static str,
        stage: S,
    ) -> &mut Self {
        self.app
            .schedule
            .stage(stage::STARTUP, |schedule: &mut Schedule| {
                schedule.add_stage_before(target, name, stage)
            });
<<<<<<< HEAD
        self
    }

    pub fn stage<T: Stage, F: FnOnce(&mut T) -> &mut T>(
        &mut self,
        name: &str,
        func: F,
    ) -> &mut Self {
        self.app.schedule.stage(name, func);
        self
    }

    pub fn add_system<S, Params, IntoS>(&mut self, system: IntoS) -> &mut Self
    where
        S: System<In = (), Out = ()>,
        IntoS: IntoSystem<Params, S>,
    {
=======
        self
    }

    pub fn stage<T: Stage, F: FnOnce(&mut T) -> &mut T>(
        &mut self,
        name: &str,
        func: F,
    ) -> &mut Self {
        self.app.schedule.stage(name, func);
        self
    }

    pub fn add_system<S: System<In = (), Out = ()>>(&mut self, system: S) -> &mut Self {
>>>>>>> 61ce3f7b
        self.add_system_to_stage(stage::UPDATE, system)
    }

    pub fn on_state_enter<T: Clone + Resource, S: System<In = (), Out = ()>>(
        &mut self,
        stage: &str,
        state: T,
        system: S,
    ) -> &mut Self {
        self.stage(stage, |stage: &mut StateStage<T>| {
            stage.on_state_enter(state, system)
        })
    }

    pub fn on_state_update<T: Clone + Resource, S: System<In = (), Out = ()>>(
        &mut self,
        stage: &str,
        state: T,
        system: S,
    ) -> &mut Self {
        self.stage(stage, |stage: &mut StateStage<T>| {
            stage.on_state_update(state, system)
        })
    }

    pub fn on_state_exit<T: Clone + Resource, S: System<In = (), Out = ()>>(
        &mut self,
        stage: &str,
        state: T,
        system: S,
    ) -> &mut Self {
        self.stage(stage, |stage: &mut StateStage<T>| {
            stage.on_state_exit(state, system)
        })
    }

    pub fn add_startup_system_to_stage<S: System<In = (), Out = ()>>(
        &mut self,
        stage_name: &'static str,
<<<<<<< HEAD
        system: IntoS,
    ) -> &mut Self
    where
        S: System<In = (), Out = ()>,
        IntoS: IntoSystem<Params, S>,
    {
=======
        system: S,
    ) -> &mut Self {
>>>>>>> 61ce3f7b
        self.app
            .schedule
            .stage(stage::STARTUP, |schedule: &mut Schedule| {
                schedule.add_system_to_stage(stage_name, system)
            });
        self
    }

<<<<<<< HEAD
    pub fn add_startup_system<S, Params, IntoS>(&mut self, system: IntoS) -> &mut Self
    where
        S: System<In = (), Out = ()>,
        IntoS: IntoSystem<Params, S>,
    {
=======
    pub fn add_startup_system<S: System<In = (), Out = ()>>(&mut self, system: S) -> &mut Self {
>>>>>>> 61ce3f7b
        self.add_startup_system_to_stage(startup_stage::STARTUP, system)
    }

    pub fn add_default_stages(&mut self) -> &mut Self {
        self.add_stage(
            stage::STARTUP,
            Schedule::default()
                .with_run_criteria(RunOnce::default())
                .with_stage(startup_stage::PRE_STARTUP, SystemStage::parallel())
                .with_stage(startup_stage::STARTUP, SystemStage::parallel())
                .with_stage(startup_stage::POST_STARTUP, SystemStage::parallel()),
        )
        .add_stage(stage::FIRST, SystemStage::parallel())
        .add_stage(stage::PRE_EVENT, SystemStage::parallel())
        .add_stage(stage::EVENT, SystemStage::parallel())
        .add_stage(stage::PRE_UPDATE, SystemStage::parallel())
        .add_stage(stage::UPDATE, SystemStage::parallel())
        .add_stage(stage::POST_UPDATE, SystemStage::parallel())
        .add_stage(stage::LAST, SystemStage::parallel())
<<<<<<< HEAD
    }

    pub fn add_system_to_stage<S, Params, IntoS>(
        &mut self,
        stage_name: &'static str,
        system: IntoS,
    ) -> &mut Self
    where
        S: System<In = (), Out = ()>,
        IntoS: IntoSystem<Params, S>,
    {
        self.app.schedule.add_system_to_stage(stage_name, system);
        self
    }

=======
    }

    pub fn add_system_to_stage<S: System<In = (), Out = ()>>(
        &mut self,
        stage_name: &'static str,
        system: S,
    ) -> &mut Self {
        self.app.schedule.add_system_to_stage(stage_name, system);
        self
    }

>>>>>>> 61ce3f7b
    pub fn add_event<T>(&mut self) -> &mut Self
    where
        T: Send + Sync + 'static,
    {
        self.add_resource(Events::<T>::default())
            .add_system_to_stage(stage::EVENT, Events::<T>::update_system.system())
    }

    pub fn state_stage_name<T: Any>() -> String {
        format!("state({})", std::any::type_name::<T>())
    }

    pub fn add_state<T: Clone + Eq + Hash + Resource>(&mut self, initial: T) -> &mut Self {
        self.add_resource(State::new(initial));
        self.app.schedule.add_stage_after(
            stage::UPDATE,
            &Self::state_stage_name::<T>(),
            StateStage::<T>::default(),
        );
        self
    }

    pub fn state_enter<T: Clone + Eq + Hash + Resource, Params, S: IntoStage<Params>>(
        &mut self,
        value: T,
        stage: S,
    ) -> &mut Self {
        self.stage(
            &Self::state_stage_name::<T>(),
            |state_stage: &mut StateStage<T>| state_stage.state_enter(value, stage),
        )
    }

    pub fn state_update<T: Clone + Eq + Hash + Resource, Params, S: IntoStage<Params>>(
        &mut self,
        value: T,
        stage: S,
    ) -> &mut Self {
        self.stage(
            &Self::state_stage_name::<T>(),
            |state_stage: &mut StateStage<T>| state_stage.state_update(value, stage),
        )
    }

    pub fn state_exit<T: Clone + Eq + Hash + Resource, Params, S: IntoStage<Params>>(
        &mut self,
        value: T,
        stage: S,
    ) -> &mut Self {
        self.stage(
            &Self::state_stage_name::<T>(),
            |state_stage: &mut StateStage<T>| state_stage.state_exit(value, stage),
        )
    }

    /// Adds a resource to the current [App] and overwrites any resource previously added of the same type.
    pub fn add_resource<T>(&mut self, resource: T) -> &mut Self
    where
        T: Send + Sync + 'static,
    {
        self.app.resources.insert(resource);
        self
    }

    pub fn add_thread_local_resource<T>(&mut self, resource: T) -> &mut Self
    where
        T: 'static,
    {
        self.app.resources.insert_thread_local(resource);
        self
    }

    pub fn init_resource<R>(&mut self) -> &mut Self
    where
        R: FromResources + Send + Sync + 'static,
    {
        let resource = R::from_resources(&self.app.resources);
        self.app.resources.insert(resource);

        self
    }

    pub fn init_thread_local_resource<R>(&mut self) -> &mut Self
    where
        R: FromResources + 'static,
    {
        let resource = R::from_resources(&self.app.resources);
        self.app.resources.insert_thread_local(resource);

        self
    }

    pub fn set_runner(&mut self, run_fn: impl Fn(App) + 'static) -> &mut Self {
        self.app.runner = Box::new(run_fn);
        self
    }

    pub fn add_plugin<T>(&mut self, plugin: T) -> &mut Self
    where
        T: Plugin,
    {
        debug!("added plugin: {}", plugin.name());
        plugin.build(self);
        self
    }

    pub fn add_plugins<T: PluginGroup>(&mut self, mut group: T) -> &mut Self {
        let mut plugin_group_builder = PluginGroupBuilder::default();
        group.build(&mut plugin_group_builder);
        plugin_group_builder.finish(self);
        self
    }

    pub fn add_plugins_with<T, F>(&mut self, mut group: T, func: F) -> &mut Self
    where
        T: PluginGroup,
        F: FnOnce(&mut PluginGroupBuilder) -> &mut PluginGroupBuilder,
    {
        let mut plugin_group_builder = PluginGroupBuilder::default();
        group.build(&mut plugin_group_builder);
        func(&mut plugin_group_builder);
        plugin_group_builder.finish(self);
        self
    }
}<|MERGE_RESOLUTION|>--- conflicted
+++ resolved
@@ -1,5 +1,3 @@
-use std::{any::Any, hash::Hash};
-
 use crate::{
     app::{App, AppExit},
     event::Events,
@@ -7,13 +5,8 @@
     stage, startup_stage, PluginGroup, PluginGroupBuilder,
 };
 use bevy_ecs::{
-<<<<<<< HEAD
-    clear_trackers_system, FromResources, IntoStage, IntoSystem, Resource, Resources, RunOnce,
-    Schedule, Stage, State, StateStage, System, SystemStage, World,
-=======
     clear_trackers_system, FromResources, IntoSystem, Resource, Resources, RunOnce, Schedule,
     Stage, StateStage, System, SystemStage, World,
->>>>>>> 61ce3f7b
 };
 use bevy_utils::tracing::debug;
 
@@ -31,11 +24,7 @@
         app_builder
             .add_default_stages()
             .add_event::<AppExit>()
-<<<<<<< HEAD
-            .add_system_to_stage(stage::LAST, clear_trackers_system);
-=======
             .add_system_to_stage(stage::LAST, clear_trackers_system.system());
->>>>>>> 61ce3f7b
         app_builder
     }
 }
@@ -65,24 +54,12 @@
         self
     }
 
-<<<<<<< HEAD
-    pub fn add_stage<Params, S: IntoStage<Params>>(
-        &mut self,
-        name: &'static str,
-        stage: S,
-    ) -> &mut Self {
-=======
     pub fn add_stage<S: Stage>(&mut self, name: &'static str, stage: S) -> &mut Self {
->>>>>>> 61ce3f7b
         self.app.schedule.add_stage(name, stage);
         self
     }
 
-<<<<<<< HEAD
-    pub fn add_stage_after<Params, S: IntoStage<Params>>(
-=======
     pub fn add_stage_after<S: Stage>(
->>>>>>> 61ce3f7b
         &mut self,
         target: &'static str,
         name: &'static str,
@@ -92,11 +69,7 @@
         self
     }
 
-<<<<<<< HEAD
-    pub fn add_stage_before<Params, S: IntoStage<Params>>(
-=======
     pub fn add_stage_before<S: Stage>(
->>>>>>> 61ce3f7b
         &mut self,
         target: &'static str,
         name: &'static str,
@@ -106,15 +79,7 @@
         self
     }
 
-<<<<<<< HEAD
-    pub fn add_startup_stage<Params, S: IntoStage<Params>>(
-        &mut self,
-        name: &'static str,
-        stage: S,
-    ) -> &mut Self {
-=======
     pub fn add_startup_stage<S: Stage>(&mut self, name: &'static str, stage: S) -> &mut Self {
->>>>>>> 61ce3f7b
         self.app
             .schedule
             .stage(stage::STARTUP, |schedule: &mut Schedule| {
@@ -123,11 +88,7 @@
         self
     }
 
-<<<<<<< HEAD
-    pub fn add_startup_stage_after<Params, S: IntoStage<Params>>(
-=======
     pub fn add_startup_stage_after<S: Stage>(
->>>>>>> 61ce3f7b
         &mut self,
         target: &'static str,
         name: &'static str,
@@ -141,11 +102,7 @@
         self
     }
 
-<<<<<<< HEAD
-    pub fn add_startup_stage_before<Params, S: IntoStage<Params>>(
-=======
     pub fn add_startup_stage_before<S: Stage>(
->>>>>>> 61ce3f7b
         &mut self,
         target: &'static str,
         name: &'static str,
@@ -156,7 +113,6 @@
             .stage(stage::STARTUP, |schedule: &mut Schedule| {
                 schedule.add_stage_before(target, name, stage)
             });
-<<<<<<< HEAD
         self
     }
 
@@ -169,26 +125,7 @@
         self
     }
 
-    pub fn add_system<S, Params, IntoS>(&mut self, system: IntoS) -> &mut Self
-    where
-        S: System<In = (), Out = ()>,
-        IntoS: IntoSystem<Params, S>,
-    {
-=======
-        self
-    }
-
-    pub fn stage<T: Stage, F: FnOnce(&mut T) -> &mut T>(
-        &mut self,
-        name: &str,
-        func: F,
-    ) -> &mut Self {
-        self.app.schedule.stage(name, func);
-        self
-    }
-
     pub fn add_system<S: System<In = (), Out = ()>>(&mut self, system: S) -> &mut Self {
->>>>>>> 61ce3f7b
         self.add_system_to_stage(stage::UPDATE, system)
     }
 
@@ -228,17 +165,8 @@
     pub fn add_startup_system_to_stage<S: System<In = (), Out = ()>>(
         &mut self,
         stage_name: &'static str,
-<<<<<<< HEAD
-        system: IntoS,
-    ) -> &mut Self
-    where
-        S: System<In = (), Out = ()>,
-        IntoS: IntoSystem<Params, S>,
-    {
-=======
-        system: S,
-    ) -> &mut Self {
->>>>>>> 61ce3f7b
+        system: S,
+    ) -> &mut Self {
         self.app
             .schedule
             .stage(stage::STARTUP, |schedule: &mut Schedule| {
@@ -247,15 +175,7 @@
         self
     }
 
-<<<<<<< HEAD
-    pub fn add_startup_system<S, Params, IntoS>(&mut self, system: IntoS) -> &mut Self
-    where
-        S: System<In = (), Out = ()>,
-        IntoS: IntoSystem<Params, S>,
-    {
-=======
     pub fn add_startup_system<S: System<In = (), Out = ()>>(&mut self, system: S) -> &mut Self {
->>>>>>> 61ce3f7b
         self.add_startup_system_to_stage(startup_stage::STARTUP, system)
     }
 
@@ -275,88 +195,23 @@
         .add_stage(stage::UPDATE, SystemStage::parallel())
         .add_stage(stage::POST_UPDATE, SystemStage::parallel())
         .add_stage(stage::LAST, SystemStage::parallel())
-<<<<<<< HEAD
-    }
-
-    pub fn add_system_to_stage<S, Params, IntoS>(
+    }
+
+    pub fn add_system_to_stage<S: System<In = (), Out = ()>>(
         &mut self,
         stage_name: &'static str,
-        system: IntoS,
-    ) -> &mut Self
-    where
-        S: System<In = (), Out = ()>,
-        IntoS: IntoSystem<Params, S>,
-    {
+        system: S,
+    ) -> &mut Self {
         self.app.schedule.add_system_to_stage(stage_name, system);
         self
     }
 
-=======
-    }
-
-    pub fn add_system_to_stage<S: System<In = (), Out = ()>>(
-        &mut self,
-        stage_name: &'static str,
-        system: S,
-    ) -> &mut Self {
-        self.app.schedule.add_system_to_stage(stage_name, system);
-        self
-    }
-
->>>>>>> 61ce3f7b
     pub fn add_event<T>(&mut self) -> &mut Self
     where
         T: Send + Sync + 'static,
     {
         self.add_resource(Events::<T>::default())
             .add_system_to_stage(stage::EVENT, Events::<T>::update_system.system())
-    }
-
-    pub fn state_stage_name<T: Any>() -> String {
-        format!("state({})", std::any::type_name::<T>())
-    }
-
-    pub fn add_state<T: Clone + Eq + Hash + Resource>(&mut self, initial: T) -> &mut Self {
-        self.add_resource(State::new(initial));
-        self.app.schedule.add_stage_after(
-            stage::UPDATE,
-            &Self::state_stage_name::<T>(),
-            StateStage::<T>::default(),
-        );
-        self
-    }
-
-    pub fn state_enter<T: Clone + Eq + Hash + Resource, Params, S: IntoStage<Params>>(
-        &mut self,
-        value: T,
-        stage: S,
-    ) -> &mut Self {
-        self.stage(
-            &Self::state_stage_name::<T>(),
-            |state_stage: &mut StateStage<T>| state_stage.state_enter(value, stage),
-        )
-    }
-
-    pub fn state_update<T: Clone + Eq + Hash + Resource, Params, S: IntoStage<Params>>(
-        &mut self,
-        value: T,
-        stage: S,
-    ) -> &mut Self {
-        self.stage(
-            &Self::state_stage_name::<T>(),
-            |state_stage: &mut StateStage<T>| state_stage.state_update(value, stage),
-        )
-    }
-
-    pub fn state_exit<T: Clone + Eq + Hash + Resource, Params, S: IntoStage<Params>>(
-        &mut self,
-        value: T,
-        stage: S,
-    ) -> &mut Self {
-        self.stage(
-            &Self::state_stage_name::<T>(),
-            |state_stage: &mut StateStage<T>| state_stage.state_exit(value, stage),
-        )
     }
 
     /// Adds a resource to the current [App] and overwrites any resource previously added of the same type.
