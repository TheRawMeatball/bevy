use crate::app_builder::AppBuilder;
<<<<<<< HEAD
use bevy_ecs::{Resources, Schedule, Stage, World};
=======
use bevy_ecs::{Resources, Schedule, World};
>>>>>>> 61ce3f7b
#[cfg(feature = "trace")]
use bevy_utils::tracing::info_span;

#[allow(clippy::needless_doctest_main)]
/// Containers of app logic and data
///
/// App store the ECS World, Resources, Schedule, and Executor. They also store the "run" function of the App, which
/// by default executes the App schedule once. Apps are constructed using the builder pattern.
///
/// ## Example
/// Here is a simple "Hello World" Bevy app:
/// ```
///use bevy_app::prelude::*;
///use bevy_ecs::prelude::*;
///
///fn main() {
///    App::build()
///        .add_system(hello_world_system.system())
///        .run();
///}
///
///fn hello_world_system() {
///    println!("hello world");
///}
/// ```
pub struct App {
    pub world: World,
    pub resources: Resources,
    pub runner: Box<dyn Fn(App)>,
    pub schedule: Schedule,
}

impl Default for App {
    fn default() -> Self {
        Self {
            world: Default::default(),
            resources: Default::default(),
            schedule: Default::default(),
            runner: Box::new(run_once),
        }
    }
}

fn run_once(mut app: App) {
    app.update();
}

impl App {
    pub fn build() -> AppBuilder {
        AppBuilder::default()
    }

    pub fn update(&mut self) {
<<<<<<< HEAD
        self.schedule.run(&mut self.world, &mut self.resources);
=======
        self.schedule
            .initialize_and_run(&mut self.world, &mut self.resources);
>>>>>>> 61ce3f7b
    }

    pub fn run(mut self) {
        #[cfg(feature = "trace")]
        let bevy_app_run_span = info_span!("bevy_app");
        #[cfg(feature = "trace")]
        let _bevy_app_run_guard = bevy_app_run_span.enter();

        let runner = std::mem::replace(&mut self.runner, Box::new(run_once));
        (runner)(self);
    }
}

/// An event that indicates the app should exit. This will fully exit the app process.
#[derive(Debug, Clone)]
pub struct AppExit;<|MERGE_RESOLUTION|>--- conflicted
+++ resolved
@@ -1,9 +1,5 @@
 use crate::app_builder::AppBuilder;
-<<<<<<< HEAD
-use bevy_ecs::{Resources, Schedule, Stage, World};
-=======
 use bevy_ecs::{Resources, Schedule, World};
->>>>>>> 61ce3f7b
 #[cfg(feature = "trace")]
 use bevy_utils::tracing::info_span;
 
@@ -57,12 +53,8 @@
     }
 
     pub fn update(&mut self) {
-<<<<<<< HEAD
-        self.schedule.run(&mut self.world, &mut self.resources);
-=======
         self.schedule
             .initialize_and_run(&mut self.world, &mut self.resources);
->>>>>>> 61ce3f7b
     }
 
     pub fn run(mut self) {
