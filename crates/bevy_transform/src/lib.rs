--- conflicted
+++ resolved
@@ -7,8 +7,7 @@
 }
 
 use bevy_app::prelude::*;
-use bevy_ecs::IntoSystem;
-use bevy_ecs::ParallelSystemDescriptorCoercion;
+use bevy_ecs::{IntoSystem, ParallelSystemDescriptorCoercion};
 use bevy_reflect::RegisterTypeBuilder;
 use prelude::{parent_update_system, Children, GlobalTransform, Parent, PreviousParent, Transform};
 
@@ -23,39 +22,27 @@
             .register_type::<Transform>()
             .register_type::<GlobalTransform>()
             // add transform systems to startup so the first update is "correct"
-<<<<<<< HEAD
-            .add_startup_system_to_stage(StartupStage::PostStartup, parent_update_system.system())
             .add_startup_system_to_stage(
                 StartupStage::PostStartup,
-                transform_propagate_system::transform_propagate_system.system(),
-            )
-            .add_system_to_stage(CoreStage::PostUpdate, parent_update_system.system())
-            .add_system_to_stage(
-                CoreStage::PostUpdate,
-                transform_propagate_system::transform_propagate_system.system(),
-=======
-            .add_startup_system_to_stage(
-                startup_stage::POST_STARTUP,
                 parent_update_system.system().label("parent_update_system"),
             )
             .add_startup_system_to_stage(
-                startup_stage::POST_STARTUP,
+                StartupStage::PostStartup,
                 transform_propagate_system::transform_propagate_system
                     .system()
                     .label("transform_propagate_system")
                     .after("parent_update_system"),
             )
             .add_system_to_stage(
-                stage::POST_UPDATE,
+                CoreStage::PostUpdate,
                 parent_update_system.system().label("parent_update_system"),
             )
             .add_system_to_stage(
-                stage::POST_UPDATE,
+                CoreStage::PostUpdate,
                 transform_propagate_system::transform_propagate_system
                     .system()
                     .label("transform_propagate_system")
                     .after("parent_update_system"),
->>>>>>> a5d2501b
             );
     }
 }