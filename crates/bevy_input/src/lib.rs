--- conflicted
+++ resolved
@@ -53,16 +53,11 @@
             .init_resource::<Input<GamepadButton>>()
             .init_resource::<Axis<GamepadAxis>>()
             .init_resource::<Axis<GamepadButton>>()
-<<<<<<< HEAD
-            .add_system_to_stage(bevy_app::stage::EVENT, gamepad_event_system)
-            .add_startup_system_to_stage(bevy_app::startup_stage::STARTUP, gamepad_event_system)
-=======
             .add_system_to_stage(bevy_app::stage::EVENT, gamepad_event_system.system())
             .add_startup_system_to_stage(
                 bevy_app::startup_stage::STARTUP,
                 gamepad_event_system.system(),
             )
->>>>>>> 61ce3f7b
             .add_event::<TouchInput>()
             .init_resource::<Touches>()
             .add_system_to_stage(bevy_app::stage::EVENT, touch_screen_input_system.system());
