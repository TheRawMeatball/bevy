--- conflicted
+++ resolved
@@ -24,26 +24,6 @@
     "CC0-1.0",
 ]
 default = "deny"
-
-[[licenses.exceptions]]
-allow = ["MPL-2.0"]
-<<<<<<< HEAD
-name = "hexasphere"
-version = "3.4"
-=======
-name = "wgpu-core"
-version = "0.8"
-
-[[licenses.exceptions]]
-allow = ["MPL-2.0"]
-name = "wgpu-types"
-version = "0.8"
-
-[[licenses.exceptions]]
-allow = ["MPL-2.0"]
-name = "wgpu"
-version = "0.8"
->>>>>>> 76023170
 
 [[licenses.clarify]]
 name = "stretch"
